--- conflicted
+++ resolved
@@ -89,7 +89,11 @@
     update_ny('ny_inner')
     update_ny('MYSUB')
 
-<<<<<<< HEAD
+    # Update attrs of coordinates to be consistent with da
+    for coord in da.coords:
+        da[coord].attrs = {}
+        _add_attrs_to_var(da, coord)
+
     return da
 
 
@@ -363,12 +367,4 @@
 
             restart_datasets.append(restart_ds)
 
-    return restart_datasets, paths
-=======
-    # Update attrs of coordinates to be consistent with da
-    for coord in da.coords:
-        da[coord].attrs = {}
-        _add_attrs_to_var(da, coord)
-
-    return da
->>>>>>> 2c8ae2ae
+    return restart_datasets, paths