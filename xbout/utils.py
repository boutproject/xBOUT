from copy import deepcopy
from itertools import chain
from pathlib import Path

import numpy as np
import xarray as xr


def _set_attrs_on_all_vars(ds, key, attr_data, copy=False):
    ds.attrs[key] = attr_data
    if copy:
        for v in chain(ds.data_vars, ds.coords):
            ds[v].attrs[key] = deepcopy(attr_data)
    else:
        for v in chain(ds.data_vars, ds.coords):
            ds[v].attrs[key] = attr_data
    return ds


def _add_attrs_to_var(ds, varname, copy=False):
    if copy:
        for attr in ["metadata", "options", "geometry", "regions"]:
            if attr in ds.attrs and attr not in ds[varname].attrs:
                ds[varname].attrs[attr] = deepcopy(ds.attrs[attr])
    else:
        for attr in ["metadata", "options", "geometry", "regions"]:
            if attr in ds.attrs and attr not in ds[varname].attrs:
                ds[varname].attrs[attr] = ds.attrs[attr]


def _check_filetype(path):
    if path.suffix == '.nc':
        filetype = 'netcdf4'
    elif path.suffix == '.h5netcdf':
        filetype = 'h5netcdf'
    else:
        raise IOError("Do not know how to read file extension {}"
                      .format(path.suffix))
    return filetype


def _separate_metadata(ds):
    """
    Extract the metadata (nxpe, myg etc.) from the Dataset.

    Assumes that all scalar variables are metadata, not physical data!
    """

    # Find only the scalar variables
    variables = list(ds.variables)
    scalar_vars = [var for var in variables
                   if not any(dim in ['t', 'x', 'y', 'z'] for dim in ds[var].dims)]

    # Save metadata as a dictionary
    metadata_vals = [ds[var].values.item() for var in scalar_vars]
    metadata = dict(zip(scalar_vars, metadata_vals))

    return ds.drop(scalar_vars), metadata


def _update_metadata_increased_resolution(da, n):
    """
    Update the metadata variables to account for a y-direction resolution increased by a
    factor n.

    Parameters
    ----------
    da : DataArray
        The variable to update
    n : int
        The factor to increase the y-resolution by
    """

    # Take deepcopy to ensure we do not alter metadata of other variables
    da.attrs['metadata'] = deepcopy(da.metadata)

    def update_jyseps(name):
        # If any jyseps<=0, need to leave as is
        if da.metadata[name] > 0:
            da.metadata[name] = n*(da.metadata[name] + 1) - 1
    update_jyseps('jyseps1_1')
    update_jyseps('jyseps2_1')
    update_jyseps('jyseps1_2')
    update_jyseps('jyseps2_2')

    def update_ny(name):
        da.metadata[name] = n*da.metadata[name]
    update_ny('ny')
    update_ny('ny_inner')
    update_ny('MYSUB')

    # Update attrs of coordinates to be consistent with da
    for coord in da.coords:
        da[coord].attrs = {}
        _add_attrs_to_var(da, coord)

    return da


<<<<<<< HEAD
def _check_new_nxpe(ds, nxpe):
    # Check nxpe is valid
    if (ds.metadata["nx"] - 2*ds.metadata["MXG"]) % nxpe != 0:
        raise ValueError(
            f"nxpe={nxpe} must divide total number of points "
            f"nx-2*MXG={ds.metadata['nx'] - 2*ds.metadata['MXG']}"
        )
    if (
        ds.metadata["ixseps1"] >= 0
        and ds.metadata["ixseps1"] <= ds.metadata["nx"]
        and (ds.metadata["ixseps1"] - ds.metadata["MXG"]) % nxpe != 0
    ):
        raise ValueError(
            f"nxpe={nxpe} must divide number of points inside first separatrix "
            f"ixseps1-MXG={ds.metadata['ixseps1'] - ds.metadata['MXG']}"
        )
    if (
        ds.metadata["ixseps2"] >= 0
        and ds.metadata["ixseps2"] <= ds.metadata["nx"]
        and (ds.metadata["ixseps2"] - ds.metadata["MXG"]) % nxpe != 0
    ):
        raise ValueError(
            f"nxpe={nxpe} must divide number of points inside second separatrix "
            f"ixseps2-MXG={ds.metadata['ixseps2'] - ds.metadata['MXG']}"
        )


def _check_new_nype(ds, nype):
    # Check nype is valid

    ny = ds.metadata["ny"]

    if ny % nype != 0:
        raise ValueError(
            f"nype={nype} must divide total number of points ny={ds.metadata['ny']}"
        )
    if (
        ds.metadata["jyseps1_1"] >= 0
        and ds.metadata["jyseps1_1"] <= ny
        and (ds.metadata["jyseps1_1"] + 1) % nype != 0
    ):
        raise ValueError(
            f"nype={nype} must divide jyseps1_1+1={ds.metadata['jyseps1_1'] + 1}"
        )
    if (
        ds.metadata["jyseps2_1"] >= 0
        and ds.metadata["jyseps2_1"] <= ny
        and ds.metadata["jyseps1_2"] != ds.metadata["jyseps2_1"]
        and (ds.metadata["jyseps2_1"] + 1) % nype != 0
    ):
        raise ValueError(
            f"nype={nype} must divide jyseps2_1+1={ds.metadata['jyseps2_1'] + 1}"
        )
    if (
        ds.metadata["jyseps1_2"] != ds.metadata["jyseps2_1"]
        and ds.metadata["ny_inner"] % nype != 0
    ):
        raise ValueError(
            f"nype={nype} must divide ny_inner={ds.metadata['ny_inner']}"
        )
    if (
        ds.metadata["jyseps1_2"] >= 0
        and ds.metadata["jyseps1_2"] <= ny
        and ds.metadata["jyseps1_2"] != ds.metadata["jyseps2_1"]
        and (ds.metadata["jyseps1_2"] + 1) % nype != 0
    ):
        raise ValueError(
            f"nype={nype} must divide jyseps1_2+1={ds.metadata['jyseps1_2'] + 1}"
        )
    if (
        ds.metadata["jyseps2_2"] >= 0
        and ds.metadata["jyseps2_2"] <= ny
        and (ds.metadata["jyseps2_2"] + 1) % nype != 0
    ):
        raise ValueError(
            f"nype={nype} must divide jyseps2_2+1={ds.metadata['jyseps2_2'] + 1}"
        )


def _pad_x_boundaries(ds):
    # pad Dataset if boundaries are not already present

    mxg = ds.metadata["MXG"]
    xcoord = ds.metadata.get("bout_xdim", "x")

    if not ds.metadata["keep_xboundaries"] and mxg > 0:
        boundary_pad = ds.isel({xcoord: slice(mxg)}).copy(deep=True).load()
        for v in boundary_pad:
            if xcoord in boundary_pad[v].dims:
                boundary_pad[v].values[...] = np.nan
        ds = xr.concat(
            [boundary_pad, ds.load, boundary_pad], dim=xcoord, data_vars="minimal"
        )

    return ds


def _pad_y_boundaries(ds):
    # pad Dataset if boundaries are not already present

    myg = ds.metadata["MYG"]
    ycoord = ds.metadata.get("bout_ydim", "y")
    has_second_divertor = (ds.metadata["jyseps2_1"] != ds.metadata["jyseps1_2"])

    if not ds.metadata["keep_yboundaries"] and myg > 0:
        boundary_pad = ds.isel({ycoord: slice(myg)}).copy(deep=True).load()
        for v in boundary_pad:
            if ycoord in boundary_pad[v].dims:
                boundary_pad[v].values[...] = np.nan
        if not has_second_divertor:
            ds = xr.concat(
                [boundary_pad, ds.load(), boundary_pad], dim=ycoord, data_vars="minimal"
            )
        else:
            # Include second divertor
            ny_inner = ds.metadata["ny_inner"]
            ds = xr.concat(
                [
                    boundary_pad,
                    ds.isel({ycoord: slice(ny_inner)}),
                    boundary_pad,
                    boundary_pad,
                    ds.isel({ycoord: slice(ny_inner, None)}),
                    boundary_pad,
                ],
                dim=ycoord,
                data_vars="minimal",
            )

    return ds


def _split_into_restarts(ds, variables, savepath, nxpe, nype, tind, prefix, overwrite):

    _check_new_nxpe(ds, nxpe)
    _check_new_nype(ds, nype)

    # Create paths for the files. Do this first so we can check if files exist before
    # spending time creating restart Datasets
    paths = []
    for xproc in range(nxpe):
        for yproc in range(nype):
            # Global processor number
            i = yproc*nxpe + xproc

            paths.append(Path(savepath).joinpath(f"{prefix}.{i}.nc"))
            if not overwrite and paths[-1].exists():
                raise ValueError(
                    f"File {paths[-1]} already exists. Pass overwrite=True to overwrite."
                )

    mxg = ds.metadata["MXG"]
    myg = ds.metadata["MYG"]

    ny_inner = ds.metadata["ny_inner"]

    tcoord = ds.metadata.get("bout_tdim", "t")
    xcoord = ds.metadata.get("bout_xdim", "x")
    ycoord = ds.metadata.get("bout_ydim", "y")

    # These variables need to be saved to restart files in addition to evolving ones
    restart_metadata_vars = [
        "zperiod",
        "MZSUB",
        "MXG",
        "MYG",
        "MZG",
        "nx",
        "ny",
        "nz",
        "MZ",
        "NZPE",
        "ixseps1",
        "ixseps2",
        "jyseps1_1",
        "jyseps2_1",
        "jyseps1_2",
        "jyseps2_2",
        "ny_inner",
        "ZMAX",
        "ZMIN",
        "dz",
        "BOUT_VERSION",
    ]

    if variables is None:
        # If variables to be saved were not specified, add all time-evolving variables
        variables = [v for v in ds if tcoord in ds[v].dims]

    # Add extra variables always needed
    for v in [
        "dx",
        "dy",
        "g11",
        "g22",
        "g33",
        "g12",
        "g13",
        "g23",
        "g_11",
        "g_22",
        "g_33",
        "g_12",
        "g_13",
        "g_23",
        "J",
    ]:
        if v not in variables:
            variables.append(v)

    # number of points in the domain on each processor, not including guard or boundary
    # points
    mxsub = (ds.metadata["nx"] - 2*mxg) // nxpe
    mysub = ds.metadata["ny"] // nype

    # hist_hi represents the number of iterations before the restart. Attempt to
    # reconstruct here
    iteration = ds.metadata.get("iteration", -1)
    nt = ds.sizes[tcoord]
    hist_hi = iteration - (nt - tind)
    if hist_hi < 0:
        hist_hi = -1

    has_second_divertor = (ds.metadata["jyseps2_1"] != ds.metadata["jyseps1_2"])

    # select desired time-index for the restart files
    ds = ds.isel({tcoord: tind}).persist()

    ds = _pad_x_boundaries(ds)
    ds = _pad_y_boundaries(ds)

    restart_datasets = []
    for xproc in range(nxpe):
        xslice = slice(xproc*mxsub, (xproc + 1)*mxsub + 2*mxg)
        for yproc in range(nype):
            print(f"creating {xproc*nype + yproc + 1}/{nxpe*nype}", end="\r")
            if (
                has_second_divertor
                and yproc*mysub >= ny_inner
            ):
                yslice = slice(yproc*mysub + 2*myg, (yproc + 1)*mysub + 4*myg)
            else:
                yslice = slice(yproc*mysub, (yproc + 1)*mysub + 2*myg)

            ds_slice = ds.isel({xcoord: xslice, ycoord: yslice})

            restart_ds = xr.Dataset()
            for v in variables:
                data_variable = ds_slice[v].variable

                # delete attrs so we don't try to save metadata dict to restart files
                data_variable.attrs = {}

                restart_ds[v] = data_variable
            for v in restart_metadata_vars:
                restart_ds[v] = ds.metadata[v]
            restart_ds["MXSUB"] = mxsub
            restart_ds["MYSUB"] = mysub
            restart_ds["NXPE"] = nxpe
            restart_ds["NYPE"] = nype
            restart_ds["hist_hi"] = hist_hi

            # tt is the simulation time where the restart happens
            # t_array variable may have been assigned as a coordinate and renamed as
            # tcoord
            t_array = ds.get("t_array", tcoord)
            restart_ds["tt"] = t_array.values.flatten()[0]

            restart_datasets.append(restart_ds)

    return restart_datasets, paths
=======
# Utility methods for _get_bounding_surfaces()
##############################################

_bounding_surface_checks = {}


def _check_upper_y(ds_region, boundary_points, xbndry, ybndry, Rcoord, Zcoord):
    region = list(ds_region.regions.values())[0]
    xcoord = ds_region.metadata["bout_xdim"]
    ycoord = ds_region.metadata["bout_ydim"]

    if region.connection_upper_y is None:
        xinner = (
            xbndry - 1
            if region.connection_inner_x is None and xbndry > 0
            else None
        )
        xouter = (
            -xbndry - 1
            if region.connection_outer_x is None and xbndry > 0
            else None
        )

        # Reverse order of points to go clockwise around region
        boundary_slice = {xcoord: slice(xinner, xouter, -1), ycoord: -1 - ybndry}
        new_boundary_points = np.stack(
            [
                ds_region[Rcoord].isel(boundary_slice).values,
                ds_region[Zcoord].isel(boundary_slice).values,
            ],
            axis=-1,
        )

        boundary_points = np.concatenate(
            [boundary_points, new_boundary_points]
        )

        return boundary_points, region.connection_inner_x, "inner_x"
    else:
        return None


_bounding_surface_checks["upper_y"] = _check_upper_y


def _check_inner_x(ds_region, boundary_points, xbndry, ybndry, Rcoord, Zcoord):
    region = list(ds_region.regions.values())[0]
    xcoord = ds_region.metadata["bout_xdim"]
    ycoord = ds_region.metadata["bout_ydim"]

    if region.connection_inner_x is None:
        ylower = (
            ybndry - 1
            if region.connection_lower_y is None and ybndry > 0
            else None
        )
        yupper = (
            -ybndry - 1
            if region.connection_upper_y is None and ybndry > 0
            else None
        )

        # Reverse order of points to go clockwise around region
        boundary_slice = {xcoord: xbndry, ycoord: slice(yupper, ylower, -1)}
        new_boundary_points = np.stack(
            [
                ds_region[Rcoord].isel(boundary_slice).values,
                ds_region[Zcoord].isel(boundary_slice).values,
            ],
            axis=-1,
        )

        boundary_points = np.concatenate(
            [boundary_points, new_boundary_points]
        )

        return boundary_points, region.connection_lower_y, "lower_y"
    else:
        return None


_bounding_surface_checks["inner_x"] = _check_inner_x


def _check_lower_y(ds_region, boundary_points, xbndry, ybndry, Rcoord, Zcoord):
    region = list(ds_region.regions.values())[0]
    xcoord = ds_region.metadata["bout_xdim"]
    ycoord = ds_region.metadata["bout_ydim"]

    if region.connection_lower_y is None:
        xinner = xbndry if region.connection_inner_x is None else None
        xouter = (
            -xbndry
            if region.connection_outer_x is None and xbndry > 0
            else None
        )

        boundary_slice = {xcoord: slice(xinner, xouter), ycoord: ybndry}
        new_boundary_points = np.stack(
            [
                ds_region[Rcoord].isel(boundary_slice).values,
                ds_region[Zcoord].isel(boundary_slice).values,
            ],
            axis=-1,
        )

        boundary_points = np.concatenate(
            [boundary_points, new_boundary_points]
        )

        return boundary_points, region.connection_outer_x, "outer_x"
    else:
        return None


_bounding_surface_checks["lower_y"] = _check_lower_y


def _check_outer_x(ds_region, boundary_points, xbndry, ybndry, Rcoord, Zcoord):
    region = list(ds_region.regions.values())[0]
    xcoord = ds_region.metadata["bout_xdim"]
    ycoord = ds_region.metadata["bout_ydim"]

    if region.connection_outer_x is None:
        ylower = ybndry if region.connection_lower_y is None else None
        yupper = (
            -ybndry
            if region.connection_upper_y is None and ybndry > 0
            else None
        )

        boundary_slice = {xcoord: -1 - xbndry, ycoord: slice(ylower, yupper)}
        new_boundary_points = np.stack(
            [
                ds_region[Rcoord].isel(boundary_slice).values,
                ds_region[Zcoord].isel(boundary_slice).values,
            ],
            axis=-1,
        )

        boundary_points = np.concatenate(
            [boundary_points, new_boundary_points]
        )

        return boundary_points, region.connection_upper_y, "upper_y"
    else:
        return None


_bounding_surface_checks["outer_x"] = _check_outer_x


def _follow_boundary(ds, start_region, start_direction, xbndry, ybndry, Rcoord, Zcoord):
    # Define lists of boundaries to cycle through, depending on which direction we
    # entered the region in
    check_order = {
        "upper_y": ["outer_x", "upper_y", "inner_x", "lower_y"],
        "inner_x": ["upper_y", "inner_x", "lower_y", "outer_x"],
        "lower_y": ["inner_x", "lower_y", "outer_x", "upper_y"],
        "outer_x": ["lower_y", "outer_x", "upper_y", "inner_x"],
    }

    this_region = start_region
    direction = start_direction
    visited_regions = []
    boundary_points = np.empty([0, 2])
    while True:
        # Follow around the boundary from start_region

        visited_regions.append(this_region)

        ds_region = ds.bout.from_region(this_region, with_guards=0)
        region = ds.regions[this_region]

        # Get all boundary points from this region, and decide which region to go to next
        this_region = None

        for boundary in check_order[direction]:
            result = _bounding_surface_checks[boundary](
                ds_region,
                boundary_points,
                xbndry,
                ybndry,
                Rcoord,
                Zcoord,
            )
            if result is not None:
                boundary_points, this_region, direction = result
            else:
                # Only add the boundary now if it's connected to the boundary we are
                # following
                break

        if this_region is None:
            raise ValueError(f"this_region={this_region} has no boundaries")
        elif this_region == start_region:
            break

    return boundary_points, visited_regions


def _get_bounding_surfaces(ds, coords):
    """
    Get boundary surfaces from a Dataset or DataArray

    Makes some assumptions about possible topologies that are true for currently
    supported single-null/double-null tokamaks, but might not be for very general
    topologies:
    - If there are y-boundaries, there is a region with both a lower-y boundary and an
      outer-x boundary.

    Outer boundary goes clockwise, inner boundary (if present) goes anti-clockwise.

    Note the 'boundary points' are the grid points adjacent to the boundary, not the grid
    boundary half way between grid point and boundary point. Boundary cells are not
    always present, so tricky to implement something 'better'.

    Returns
    -------
    tuple of (N,2) float arrays of vertices on the boundaries
    """

    # coords do not have to be R and Z, but usually will be.
    Rcoord, Zcoord = coords

    # Get number of boundary cells
    if ds.metadata["keep_xboundaries"]:
        xbndry = ds.metadata["MXG"]
    else:
        xbndry = 0
    if ds.metadata["keep_yboundaries"]:
        ybndry = ds.metadata["MYG"]
    else:
        ybndry = 0

    xcoord = ds.metadata["bout_xdim"]
    ycoord = ds.metadata["bout_ydim"]

    # First find the outer boundary
    start_region = None
    for name, region in ds.regions.items():
        if region.connection_lower_y is None and region.connection_outer_x is None:
            start_region = name
            break
    if start_region is None:
        # No y-boundary region found, presumably is core-only simulation. Start on any
        # region with an outer-x boundary
        for name, region in ds.regions.items():
            if region.connection_outer_x is None:
                start_region = name
    if start_region is None:
        raise ValueError(
            "Failed to find bounding surfaces - no region with outer boundary found"
        )

    # First region has outer-x boundary, but we only visit start_region once, so need to
    # add all boundaries in it the first time.
    region = ds.regions[start_region]
    if region.connection_upper_y is None:
        start_direction = "inner_x"
    elif region.connection_inner_x is None and region.connection_lower_y is None:
        start_direction = "lower_y"
    elif region.connection_lower_y is None:
        start_direction = "outer_x"
    else:
        start_direction = "upper_y"

    boundary, checked_regions = _follow_boundary(
        ds, start_region, start_direction, xbndry, ybndry, Rcoord, Zcoord,
    )
    boundaries = [boundary]

    # Look for an inner boundary
    ############################
    remaining_regions = set(ds.regions) - set(checked_regions)
    start_region = None
    if not remaining_regions:
        # Check for separate inner-x boundary on any of the already visited regions.
        # If inner-x boundary was part of the outer boundary (e.g. for SOL-only
        # simulation) then any region without y-boundaries will be visited twice,
        # otherwise any region that has an inner-x boundary and no y-boundary must be on
        # a separate inner boundary
        for r in checked_regions:
            if (
                ds.regions[r].connection_inner_x is None
                and ds.regions[r].connection_lower_y is not None
                and ds.regions[r].connection_upper_y is not None
                and checked_regions.count(r) < 2
            ):
                start_region = r
                break
    else:
        for r in remaining_regions:
            if (
                ds.regions[r].connection_inner_x is None
                and ds.regions[r].connection_lower_y is not None
                and ds.regions[r].connection_upper_y is not None
            ):
                start_region = r
                break

    if start_region is not None:
        # Inner boundary found
        # Inner boundary should have only an inner_x boundary, so set start_direction to
        # check that first
        start_direction = "lower_y"

        boundary, more_checked_regions = _follow_boundary(
            ds, start_region, start_direction, xbndry, ybndry, Rcoord, Zcoord
        )
        boundaries.append(boundary)
        checked_regions += more_checked_regions

        remaining_regions = set(ds.regions) - set(checked_regions)

    # If there are any remaining regions, they should not have any boundaries
    for r in remaining_regions:
        region = ds.regions[r]
        if (
            region.connection_lower_y is None
            or region.connection_outer_x is None
            or region.connection_upper_y is None
            or region.connection_inner_x is None
        ):
            raise ValueError(
                f"Region '{r}' has a boundary, but was missed when getting boundary "
                f"points"
            )

    # Pack the result into a DataArray
    result = [xr.DataArray(
        boundary,
        dims=("boundary", "coord"),
        coords={"coord": [Rcoord, Zcoord]},
    ) for boundary in boundaries]

    return result
>>>>>>> 05f79ba0
<|MERGE_RESOLUTION|>--- conflicted
+++ resolved
@@ -97,7 +97,6 @@
     return da
 
 
-<<<<<<< HEAD
 def _check_new_nxpe(ds, nxpe):
     # Check nxpe is valid
     if (ds.metadata["nx"] - 2*ds.metadata["MXG"]) % nxpe != 0:
@@ -369,7 +368,8 @@
             restart_datasets.append(restart_ds)
 
     return restart_datasets, paths
-=======
+
+
 # Utility methods for _get_bounding_surfaces()
 ##############################################
 
@@ -706,5 +706,4 @@
         coords={"coord": [Rcoord, Zcoord]},
     ) for boundary in boundaries]
 
-    return result
->>>>>>> 05f79ba0
+    return result