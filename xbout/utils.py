from copy import deepcopy
<<<<<<< HEAD
from pathlib import Path
=======
from itertools import chain
>>>>>>> ed27defa

import numpy as np
import xarray as xr


def _set_attrs_on_all_vars(ds, key, attr_data, copy=False):
    ds.attrs[key] = attr_data
    if copy:
        for v in chain(ds.data_vars, ds.coords):
            ds[v].attrs[key] = deepcopy(attr_data)
    else:
        for v in chain(ds.data_vars, ds.coords):
            ds[v].attrs[key] = attr_data
    return ds


def _add_attrs_to_var(ds, varname, copy=False):
    if copy:
        for attr in ["metadata", "options", "geometry", "regions"]:
            if attr in ds.attrs and attr not in ds[varname].attrs:
                ds[varname].attrs[attr] = deepcopy(ds.attrs[attr])
    else:
        for attr in ["metadata", "options", "geometry", "regions"]:
            if attr in ds.attrs and attr not in ds[varname].attrs:
                ds[varname].attrs[attr] = ds.attrs[attr]


def _check_filetype(path):
    if path.suffix == '.nc':
        filetype = 'netcdf4'
    elif path.suffix == '.h5netcdf':
        filetype = 'h5netcdf'
    else:
        raise IOError("Do not know how to read file extension {}"
                      .format(path.suffix))
    return filetype


def _separate_metadata(ds):
    """
    Extract the metadata (nxpe, myg etc.) from the Dataset.

    Assumes that all scalar variables are metadata, not physical data!
    """

    # Find only the scalar variables
    variables = list(ds.variables)
    scalar_vars = [var for var in variables
                   if not any(dim in ['t', 'x', 'y', 'z'] for dim in ds[var].dims)]

    # Save metadata as a dictionary
    metadata_vals = [ds[var].values.item() for var in scalar_vars]
    metadata = dict(zip(scalar_vars, metadata_vals))

    return ds.drop(scalar_vars), metadata


def _update_metadata_increased_resolution(da, n):
    """
    Update the metadata variables to account for a y-direction resolution increased by a
    factor n.

    Parameters
    ----------
    da : DataArray
        The variable to update
    n : int
        The factor to increase the y-resolution by
    """

    # Take deepcopy to ensure we do not alter metadata of other variables
    da.attrs['metadata'] = deepcopy(da.metadata)

    def update_jyseps(name):
        # If any jyseps<=0, need to leave as is
        if da.metadata[name] > 0:
            da.metadata[name] = n*(da.metadata[name] + 1) - 1
    update_jyseps('jyseps1_1')
    update_jyseps('jyseps2_1')
    update_jyseps('jyseps1_2')
    update_jyseps('jyseps2_2')

    def update_ny(name):
        da.metadata[name] = n*da.metadata[name]
    update_ny('ny')
    update_ny('ny_inner')
    update_ny('MYSUB')

    return da


def _check_new_nxpe(ds, nxpe):
    # Check nxpe is valid
    if (ds.metadata["nx"] - 2*ds.metadata["MXG"]) % nxpe != 0:
        raise ValueError(
            f"nxpe={nxpe} must divide total number of points "
            f"nx-2*MXG={ds.metadata['nx'] - 2*ds.metadata['MXG']}"
        )
    if (
        ds.metadata["ixseps1"] >= 0
        and ds.metadata["ixseps1"] <= ds.metadata["nx"]
        and (ds.metadata["ixseps1"] - ds.metadata["MXG"]) % nxpe != 0
    ):
        raise ValueError(
            f"nxpe={nxpe} must divide number of points inside first separatrix "
            f"ixseps1-MXG={ds.metadata['ixseps1'] - ds.metadata['MXG']}"
        )
    if (
        ds.metadata["ixseps2"] >= 0
        and ds.metadata["ixseps2"] <= ds.metadata["nx"]
        and (ds.metadata["ixseps2"] - ds.metadata["MXG"]) % nxpe != 0
    ):
        raise ValueError(
            f"nxpe={nxpe} must divide number of points inside second separatrix "
            f"ixseps2-MXG={ds.metadata['ixseps2'] - ds.metadata['MXG']}"
        )


def _check_new_nype(ds, nype):
    # Check nype is valid

    ny = ds.metadata["ny"]

    if ny % nype != 0:
        raise ValueError(
            f"nype={nype} must divide total number of points ny={ds.metadata['ny']}"
        )
    if (
        ds.metadata["jyseps1_1"] >= 0
        and ds.metadata["jyseps1_1"] <= ny
        and (ds.metadata["jyseps1_1"] + 1) % nype != 0
    ):
        raise ValueError(
            f"nype={nype} must divide jyseps1_1+1={ds.metadata['jyseps1_1'] + 1}"
        )
    if (
        ds.metadata["jyseps2_1"] >= 0
        and ds.metadata["jyseps2_1"] <= ny
        and ds.metadata["jyseps1_2"] != ds.metadata["jyseps2_1"]
        and (ds.metadata["jyseps2_1"] + 1) % nype != 0
    ):
        raise ValueError(
            f"nype={nype} must divide jyseps2_1+1={ds.metadata['jyseps2_1'] + 1}"
        )
    if (
        ds.metadata["jyseps1_2"] != ds.metadata["jyseps2_1"]
        and ds.metadata["ny_inner"] % nype != 0
    ):
        raise ValueError(
            f"nype={nype} must divide ny_inner={ds.metadata['ny_inner']}"
        )
    if (
        ds.metadata["jyseps1_2"] >= 0
        and ds.metadata["jyseps1_2"] <= ny
        and ds.metadata["jyseps1_2"] != ds.metadata["jyseps2_1"]
        and (ds.metadata["jyseps1_2"] + 1) % nype != 0
    ):
        raise ValueError(
            f"nype={nype} must divide jyseps1_2+1={ds.metadata['jyseps1_2'] + 1}"
        )
    if (
        ds.metadata["jyseps2_2"] >= 0
        and ds.metadata["jyseps2_2"] <= ny
        and (ds.metadata["jyseps2_2"] + 1) % nype != 0
    ):
        raise ValueError(
            f"nype={nype} must divide jyseps2_2+1={ds.metadata['jyseps2_2'] + 1}"
        )


def _pad_x_boundaries(ds):
    # pad Dataset if boundaries are not already present

    mxg = ds.metadata["MXG"]
    xcoord = ds.metadata.get("bout_xdim", "x")

    if not ds.metadata["keep_xboundaries"] and mxg > 0:
        boundary_pad = ds.isel({xcoord: slice(mxg)}).copy(deep=True).load()
        for v in boundary_pad:
            if xcoord in boundary_pad[v].dims:
                boundary_pad[v].values[...] = np.nan
        ds = xr.concat(
            [boundary_pad, ds.load, boundary_pad], dim=xcoord, data_vars="minimal"
        )

    return ds


def _pad_y_boundaries(ds):
    # pad Dataset if boundaries are not already present

    myg = ds.metadata["MYG"]
    ycoord = ds.metadata.get("bout_ydim", "y")
    has_second_divertor = (ds.metadata["jyseps2_1"] != ds.metadata["jyseps1_2"])

    if not ds.metadata["keep_yboundaries"] and myg > 0:
        boundary_pad = ds.isel({ycoord: slice(myg)}).copy(deep=True).load()
        for v in boundary_pad:
            if ycoord in boundary_pad[v].dims:
                boundary_pad[v].values[...] = np.nan
        if not has_second_divertor:
            ds = xr.concat(
                [boundary_pad, ds.load(), boundary_pad], dim=ycoord, data_vars="minimal"
            )
        else:
            # Include second divertor
            ny_inner = ds.metadata["ny_inner"]
            ds = xr.concat(
                [
                    boundary_pad,
                    ds.isel({ycoord: slice(ny_inner)}),
                    boundary_pad,
                    boundary_pad,
                    ds.isel({ycoord: slice(ny_inner, None)}),
                    boundary_pad,
                ],
                dim=ycoord,
                data_vars="minimal",
            )

    return ds


def _split_into_restarts(ds, variables, savepath, nxpe, nype, tind, prefix, overwrite):

    _check_new_nxpe(ds, nxpe)
    _check_new_nype(ds, nype)

    # Create paths for the files. Do this first so we can check if files exist before
    # spending time creating restart Datasets
    paths = []
    for xproc in range(nxpe):
        for yproc in range(nype):
            # Global processor number
            i = yproc*nxpe + xproc

            paths.append(Path(savepath).joinpath(f"{prefix}.{i}.nc"))
            if not overwrite and paths[-1].exists():
                raise ValueError(
                    f"File {paths[-1]} already exists. Pass overwrite=True to overwrite."
                )

    mxg = ds.metadata["MXG"]
    myg = ds.metadata["MYG"]

    ny_inner = ds.metadata["ny_inner"]

    tcoord = ds.metadata.get("bout_tdim", "t")
    xcoord = ds.metadata.get("bout_xdim", "x")
    ycoord = ds.metadata.get("bout_ydim", "y")

    # These variables need to be saved to restart files in addition to evolving ones
    restart_metadata_vars = [
        "zperiod",
        "MZSUB",
        "MXG",
        "MYG",
        "MZG",
        "nx",
        "ny",
        "nz",
        "MZ",
        "NZPE",
        "ixseps1",
        "ixseps2",
        "jyseps1_1",
        "jyseps2_1",
        "jyseps1_2",
        "jyseps2_2",
        "ny_inner",
        "ZMAX",
        "ZMIN",
        "dz",
        "BOUT_VERSION",
    ]

    if variables is None:
        # If variables to be saved were not specified, add all time-evolving variables
        variables = [v for v in ds if tcoord in ds[v].dims]

    # Add extra variables always needed
    for v in [
        "dx",
        "dy",
        "g11",
        "g22",
        "g33",
        "g12",
        "g13",
        "g23",
        "g_11",
        "g_22",
        "g_33",
        "g_12",
        "g_13",
        "g_23",
        "J",
    ]:
        if v not in variables:
            variables.append(v)

    # number of points in the domain on each processor, not including guard or boundary
    # points
    mxsub = (ds.metadata["nx"] - 2*mxg) // nxpe
    mysub = ds.metadata["ny"] // nype

    # hist_hi represents the number of iterations before the restart. Attempt to
    # reconstruct here
    iteration = ds.metadata.get("iteration", -1)
    nt = ds.sizes[tcoord]
    hist_hi = iteration - (nt - tind)
    if hist_hi < 0:
        hist_hi = -1

    has_second_divertor = (ds.metadata["jyseps2_1"] != ds.metadata["jyseps1_2"])

    # select desired time-index for the restart files
    ds = ds.isel({tcoord: tind}).persist()

    ds = _pad_x_boundaries(ds)
    ds = _pad_y_boundaries(ds)

    restart_datasets = []
    for xproc in range(nxpe):
        xslice = slice(xproc*mxsub, (xproc + 1)*mxsub + 2*mxg)
        for yproc in range(nype):
            print(f"creating {xproc*nype + yproc + 1}/{nxpe*nype}", end="\r")
            if (
                has_second_divertor
                and yproc*mysub >= ny_inner
            ):
                yslice = slice(yproc*mysub + 2*myg, (yproc + 1)*mysub + 4*myg)
            else:
                yslice = slice(yproc*mysub, (yproc + 1)*mysub + 2*myg)

            ds_slice = ds.isel({xcoord: xslice, ycoord: yslice})

            restart_ds = xr.Dataset()
            for v in variables:
                data_variable = ds_slice[v].variable

                # delete attrs so we don't try to save metadata dict to restart files
                data_variable.attrs = {}

                restart_ds[v] = data_variable
            for v in restart_metadata_vars:
                restart_ds[v] = ds.metadata[v]
            restart_ds["MXSUB"] = mxsub
            restart_ds["MYSUB"] = mysub
            restart_ds["NXPE"] = nxpe
            restart_ds["NYPE"] = nype
            restart_ds["hist_hi"] = hist_hi

            # tt is the simulation time where the restart happens
            # t_array variable may have been assigned as a coordinate and renamed as
            # tcoord
            t_array = ds.get("t_array", tcoord)
            restart_ds["tt"] = t_array.values.flatten()[0]

            restart_datasets.append(restart_ds)

    return restart_datasets, paths<|MERGE_RESOLUTION|>--- conflicted
+++ resolved
@@ -1,9 +1,6 @@
 from copy import deepcopy
-<<<<<<< HEAD
+from itertools import chain
 from pathlib import Path
-=======
-from itertools import chain
->>>>>>> ed27defa
 
 import numpy as np
 import xarray as xr
