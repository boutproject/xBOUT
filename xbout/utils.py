from copy import deepcopy
from itertools import chain
from pathlib import Path

import numpy as np
import xarray as xr

from .bout_info import _BOUT_VARIABLE_ATTRIBUTES


def _set_attrs_on_all_vars(ds, key, attr_data, copy=False):
    ds.attrs[key] = attr_data
    if copy:
        for v in chain(ds.data_vars, ds.coords):
            ds[v].attrs[key] = deepcopy(attr_data)
    else:
        for v in chain(ds.data_vars, ds.coords):
            ds[v].attrs[key] = attr_data
    return ds


def _add_attrs_to_var(ds, varname, copy=False):
    if copy:
        for attr in ["metadata", "options", "geometry", "regions"]:
            if attr in ds.attrs and attr not in ds[varname].attrs:
                ds[varname].attrs[attr] = deepcopy(ds.attrs[attr])
    else:
        for attr in ["metadata", "options", "geometry", "regions"]:
            if attr in ds.attrs and attr not in ds[varname].attrs:
                ds[varname].attrs[attr] = ds.attrs[attr]


def _check_filetype(path):
    if path.suffix == ".nc":
        filetype = "netcdf4"
    elif path.suffix == ".h5netcdf":
        filetype = "h5netcdf"
    else:
        raise IOError("Do not know how to read file extension {}".format(path.suffix))
    return filetype


def _is_path(p):
    try:
        Path(p)
        return True
    except TypeError:
        return False


def _separate_metadata(ds):
    """
    Extract the metadata (nxpe, myg etc.) from the Dataset.

    Assumes that all scalar variables are metadata, not physical data!
    """

    # Find only the scalar variables
    variables = list(ds.variables)

    # Remove dz from metadata if it's present. Allows treating dz more consistently
    # whether it is scalar or 2d/3d array.
    exclude = ["dz"]

    scalar_vars = [
        var
        for var in variables
        if not any(dim in ["t", "x", "y", "z"] for dim in ds[var].dims)
        and var not in exclude
    ]

    # Save metadata as a dictionary
    metadata_vals = [ds[var].values.item() for var in scalar_vars]
    metadata_vals = [x.decode() if isinstance(x, bytes) else x for x in metadata_vals]
    metadata = dict(zip(scalar_vars, metadata_vals))

    # Add default values for dimensions to metadata. These may be modified later by
    # apply_geometry()
    metadata["bout_tdim"] = "t"
    metadata["bout_xdim"] = "x"
    metadata["bout_ydim"] = "y"
    metadata["bout_zdim"] = "z"

    return ds.drop_vars(scalar_vars), metadata


def _update_metadata_increased_x_resolution(da, *, ixseps1=None, ixseps2=None, nx=None):
    """
    Update the metadata variables to account for a change in x-direction resolution.

    Parameters
    ----------
    da : DataArray
        The variable to update
    ixseps1 : int
        The value to give to ixseps1
    ixseps2 : int
        The value to give to ixseps2
    nx : int
        The value to give to nx
    """

    # Take deepcopy to ensure we do not alter metadata of other variables
    da.attrs["metadata"] = deepcopy(da.metadata)

    def set_var(var, value):
        if value is None:
            da.metadata[var] = -1
        else:
            da.metadata[var] = value

    set_var("ixseps1", ixseps1)
    set_var("ixseps2", ixseps2)
    set_var("nx", nx)
    if nx is not None:
        da.metadata["MXSUB"] = nx - 2 * da.metadata["MXG"]

    # Update attrs of coordinates to be consistent with da
    for coord in da.coords:
        da[coord].attrs = {}
        _add_attrs_to_var(da, coord)

    return da


def _update_metadata_increased_y_resolution(
    da,
    *,
    n=None,
    jyseps1_1=None,
    jyseps2_1=None,
    jyseps1_2=None,
    jyseps2_2=None,
    ny_inner=None,
    ny=None,
):
    """
    Update the metadata variables to account for a y-direction resolution increased by a
    factor n.

    Parameters
    ----------
    da : DataArray
        The variable to update
    n : int, optional
        The factor to increase the y-resolution by. If n is not given, y-dependent
        metadata variables are set to -1, assuming they will be corrected later.
    jyseps1_1, jyseps2_1, jyseps1_2, jyseps2_2, ny_inner, ny : int
        Metadata variables for y-grid. Should not be passed if `n` is passed.
    """

    # Take deepcopy to ensure we do not alter metadata of other variables
    da.attrs["metadata"] = deepcopy(da.metadata)

    def update_jyseps(name, value):
        # If any jyseps<=0, need to leave as is
        if da.metadata[name] > 0:
            if n is None:
                if value is None:
                    da.metadata[name] = -1
                else:
                    da.metadata[name] = value
            else:
                if value is not None:
                    raise ValueError(f"n set, but value also passed to {name}")
                da.metadata[name] = n * (da.metadata[name] + 1) - 1

    update_jyseps("jyseps1_1", jyseps1_1)
    update_jyseps("jyseps2_1", jyseps2_1)
    update_jyseps("jyseps1_2", jyseps1_2)
    update_jyseps("jyseps2_2", jyseps2_2)

    def update_ny(name, value):
        if n is None:
            if value is None:
                da.metadata[name] = -1
            else:
                da.metadata[name] = value
        else:
            if value is not None:
                raise ValueError(f"n set, but value also passed to {name}")
            da.metadata[name] = n * da.metadata[name]

    update_ny("ny", ny)
    update_ny("ny_inner", ny_inner)
    update_ny("MYSUB", None)

    # Update attrs of coordinates to be consistent with da
    for coord in da.coords:
        da[coord].attrs = {}
        _add_attrs_to_var(da, coord)

    return da


def _1d_coord_from_spacing(spacing, dim, ds=None, *, origin_at=None):
    """
    Create a 1d coordinate varying along the dimension 'dim' from the grid spacing
    'spacing', with the grid points in the centres of the cells with width given by
    'spacing'.

    Parameters
    ----------
    spacing : DataArray or scalar
        The grid spacing. If a DataArray, must include dimension 'dim' and must be
        constant in any other dimensions.
    dim : str
        The dimension to create a coordinate for
    ds : DataArray or Dataset, optional
        If spacing is a scalar, a Dataset or DataArray containing dimension 'dim' must
        be passed to determine the size of the dimension
    origin_at : string, {["lower"], "centre", "upper"}
        Where to put the origin of the coordinate. Can be at lower edge, centre, or
        upper edge of the grid
    """
    if origin_at is None:
        origin_at = "lower"

    if not isinstance(spacing, xr.DataArray):
        # spacing is a scalar
        if ds is None:
            raise ValueError("ds must be passed when spacing is a scalar")
        n = ds.sizes[dim]
        coord_values = (np.arange(n, dtype=float) + 0.5) * spacing
        total_length = n * spacing
    else:
        other_dims = set(spacing.dims) - set([dim])
        if not np.all(spacing.min(dim=other_dims) == spacing.max(dim=other_dims)):
            raise ValueError(
                f"Spacing is not constant in dimensions other than {dim}. Cannot "
                f"create coordinate"
            )

        point_to_use = {
            spacing.metadata["bout_xdim"]: spacing.metadata.get("MXG", 0)
            if spacing.metadata["keep_xboundaries"]
            else 0,
            spacing.metadata["bout_ydim"]: spacing.metadata.get("MYG", 0)
            if spacing.metadata["keep_yboundaries"]
            else 0,
            spacing.metadata["bout_zdim"]: spacing.metadata.get("MZG", 0),
        }

        # make spacing 1d
        spacing = spacing.isel({d: point_to_use[d] for d in other_dims})

        # xarray stores coordinates as numpy (not dask) arrays anyway, so use .values
        # here to evaluate the task-graph (if there is one)
        spacing = spacing.values

        coord_values = spacing.cumsum()
        total_length = coord_values[-1]

        # adjust to cell mid-point positions
        coord_values = coord_values - 0.5 * spacing

    if origin_at == "lower":
        pass
    elif origin_at == "centre":
        coord_values = coord_values - 0.5 * total_length
    elif origin_at == "upper":
        coord_values = coord_values - total_length
    else:
        raise ValueError(f"Unrecognised argument origin_at={origin_at}")

    return xr.Variable(dim, coord_values)


<<<<<<< HEAD
def _make_1d_xcoord(ds_or_da):
    # Make index 'x' a coordinate, useful for handling global indexing
    # Note we have to use the index value, not the value calculated from 'dx' because
    # 'dx' may not be consistent between different regions (e.g. core and PFR).
    # For some geometries xcoord may have already been created by
    # add_geometry_coords, in which case we do not need this.
    xcoord = ds_or_da.metadata["bout_xdim"]
    nx = ds_or_da.dims[xcoord]

    # can't use commented out version, uncommented one works around xarray bug
    # removing attrs
    # https://github.com/pydata/xarray/issues/4415
    # https://github.com/pydata/xarray/issues/4393
    # updated_ds = updated_ds.assign_coords(**{xcoord: np.arange(nx)})
    ds_or_da[xcoord] = (xcoord, np.arange(nx))

    _add_attrs_to_var(ds_or_da, xcoord)
=======
def _add_cartesian_coordinates(ds):
    # Add Cartesian X and Y coordinates if they do not exist already
    # Works on either BoutDataset or BoutDataArray

    if ds.geometry == "toroidal":
        R = ds["R"]
        Z = ds["Z"]
        zeta = ds[ds.metadata["bout_zdim"]]
        if "X_cartesian" not in ds.coords:
            X = R * np.cos(zeta)
            ds = ds.assign_coords(X_cartesian=X)
        if "Y_cartesian" not in ds.coords:
            Y = R * np.sin(zeta)
            ds = ds.assign_coords(Y_cartesian=Y)
        if "Z_cartesian" not in ds.coords:
            zcoord = ds.metadata["bout_zdim"]
            nz = len(ds[zcoord])
            ds = ds.assign_coords(Z_cartesian=Z.expand_dims({zcoord: nz}, axis=-1))
    else:
        raise ValueError(
            f"Adding Cartesian coordinates to geometry={ds.geometry} is not supported"
        )

    return ds
>>>>>>> a23da818


def _check_new_nxpe(ds, nxpe):
    # Check nxpe is valid

    nx = ds.metadata["nx"] - 2 * ds.metadata["MXG"]
    mxsub = nx // nxpe

    if nx % nxpe != 0:
        raise ValueError(
            f"nxpe={nxpe} must divide total number of points "
            f"nx-2*MXG={ds.metadata['nx'] - 2*ds.metadata['MXG']}"
        )


def _check_new_nype(ds, nype):
    # Check nype is valid

    ny = ds.metadata["ny"]
    mysub = ny // nype

    if ny % nype != 0:
        raise ValueError(
            f"nype={nype} must divide total number of points ny={ds.metadata['ny']}"
        )
    if (
        ds.metadata["jyseps1_1"] >= 0
        and ds.metadata["jyseps1_1"] <= ny
        and (ds.metadata["jyseps1_1"] + 1) % mysub != 0
    ):
        raise ValueError(
            f"mysub={mysub} must divide jyseps1_1+1={ds.metadata['jyseps1_1'] + 1}"
        )
    if (
        ds.metadata["jyseps2_1"] >= 0
        and ds.metadata["jyseps2_1"] <= ny
        and ds.metadata["jyseps1_2"] != ds.metadata["jyseps2_1"]
        and (ds.metadata["jyseps2_1"] + 1) % mysub != 0
    ):
        raise ValueError(
            f"mysub={mysub} must divide jyseps2_1+1={ds.metadata['jyseps2_1'] + 1}"
        )
    if (
        ds.metadata["jyseps1_2"] != ds.metadata["jyseps2_1"]
        and ds.metadata["ny_inner"] % mysub != 0
    ):
        raise ValueError(
            f"mysub={mysub} must divide ny_inner={ds.metadata['ny_inner']}"
        )
    if (
        ds.metadata["jyseps1_2"] >= 0
        and ds.metadata["jyseps1_2"] <= ny
        and ds.metadata["jyseps1_2"] != ds.metadata["jyseps2_1"]
        and (ds.metadata["jyseps1_2"] + 1) % mysub != 0
    ):
        raise ValueError(
            f"mysub={mysub} must divide jyseps1_2+1={ds.metadata['jyseps1_2'] + 1}"
        )
    if (
        ds.metadata["jyseps2_2"] >= 0
        and ds.metadata["jyseps2_2"] < ny
        and (ds.metadata["jyseps2_2"] + 1) % mysub != 0
    ):
        raise ValueError(
            f"mysub={mysub} must divide jyseps2_2+1={ds.metadata['jyseps2_2'] + 1}"
        )


def _pad_x_boundaries(ds):
    # pad Dataset if boundaries are not already present

    mxg = ds.metadata["MXG"]
    xcoord = ds.metadata.get("bout_xdim", "x")

    if not ds.metadata["keep_xboundaries"] and mxg > 0:
        boundary_pad = ds.isel({xcoord: slice(mxg)}).copy(deep=True).load()
        for v in boundary_pad:
            if xcoord in boundary_pad[v].dims:
                boundary_pad[v].values[...] = np.nan
        ds = xr.concat(
            [boundary_pad, ds.load(), boundary_pad], dim=xcoord, data_vars="minimal"
        )

    return ds


def _pad_y_boundaries(ds):
    # pad Dataset if boundaries are not already present

    myg = ds.metadata["MYG"]
    ycoord = ds.metadata.get("bout_ydim", "y")
    has_second_divertor = ds.metadata["jyseps2_1"] != ds.metadata["jyseps1_2"]

    if not ds.metadata["keep_yboundaries"] and myg > 0:
        boundary_pad = ds.isel({ycoord: slice(myg)}).copy(deep=True).load()
        for v in boundary_pad:
            if ycoord in boundary_pad[v].dims:
                boundary_pad[v].values[...] = np.nan
        if not has_second_divertor:
            ds = xr.concat(
                [boundary_pad, ds.load(), boundary_pad], dim=ycoord, data_vars="minimal"
            )
        else:
            # Include second divertor
            ny_inner = ds.metadata["ny_inner"]
            ds = xr.concat(
                [
                    boundary_pad,
                    ds.isel({ycoord: slice(ny_inner)}).load(),
                    boundary_pad,
                    boundary_pad,
                    ds.isel({ycoord: slice(ny_inner, None)}).load(),
                    boundary_pad,
                ],
                dim=ycoord,
                data_vars="minimal",
            )

    return ds


def _split_into_restarts(ds, variables, savepath, nxpe, nype, tind, prefix, overwrite):
    # Rename dimension coordinates to BOUT++ standard names
    ds = ds.copy()
    for d in ["t", "x", "y", "z"]:
        key = f"bout_{d}dim"
        if key in ds.metadata and ds.metadata[key] in ds.dims:
            ds = ds.rename({ds.metadata[key]: d})

    _check_new_nxpe(ds, nxpe)
    _check_new_nype(ds, nype)

    # Create paths for the files. Do this first so we can check if files exist before
    # spending time creating restart Datasets
    paths = []
    for xproc in range(nxpe):
        for yproc in range(nype):
            # Global processor number
            i = yproc * nxpe + xproc

            paths.append(Path(savepath).joinpath(f"{prefix}.{i}.nc"))
            if not overwrite and paths[-1].exists():
                raise ValueError(
                    f"File {paths[-1]} already exists. Pass overwrite=True to overwrite."
                )

    mxg = ds.metadata["MXG"]
    myg = ds.metadata["MYG"]

    ny_inner = ds.metadata["ny_inner"]

    # These metadata variables are created by xBOUT, so should not be saved to restart
    # files
    restart_exclude_metadata_vars = [
        "bout_tdim",
        "bout_xdim",
        "bout_ydim",
        "bout_zdim",
        "fine_interpolation_factor",
        "is_restart",
        "keep_xboundaries",
        "keep_yboundaries",
    ]

    if variables is None:
        if "t" in ds.dims:
            # If variables to be saved were not specified, add all time-evolving
            # variables
            variables = [v for v in ds if "t" in ds[v].dims]
        else:
            # No time dimension in Dataset, so cannot distinguish time-evolving
            # variables: just include all variables
            variables = [v for v in ds]

    # Add extra variables always needed
    for v in [
        "dx",
        "dy",
        "dz",
        "g11",
        "g22",
        "g33",
        "g12",
        "g13",
        "g23",
        "g_11",
        "g_22",
        "g_33",
        "g_12",
        "g_13",
        "g_23",
        "J",
        "zShift",
    ]:
        if v not in variables and v in ds:
            variables.append(v)

    # number of points in the domain on each processor, not including guard or boundary
    # points
    mxsub = (ds.metadata["nx"] - 2 * mxg) // nxpe
    mysub = ds.metadata["ny"] // nype

    # hist_hi represents the number of iterations before the restart. Attempt to
    # reconstruct here
    final_hist_hi = ds.metadata.get("hist_hi", -1)
    if "t" in ds.dims:
        nt = ds.sizes["t"]
        if tind < 0:
            absolute_tind = tind + nt
            if absolute_tind < 0:
                absolute_tind = 0
        elif tind >= nt:
            absolute_tind = nt - 1
        else:
            absolute_tind = tind
        hist_hi = final_hist_hi - (nt - 1 - absolute_tind)
        if hist_hi < 0:
            hist_hi = -1
    else:
        # Either input is a set of restart files, in which case we should just use
        # `hist_hi` if it exists, or the user has already selected a single time-point,
        # and the best guess we have left is the existing `hist_hi` (although it might
        # not be right).
        hist_hi = final_hist_hi

    has_second_divertor = ds.metadata["jyseps2_1"] != ds.metadata["jyseps1_2"]

    if "t" in ds.dims:
        # select desired time-index for the restart files
        ds = ds.isel({"t": tind}).persist()
        tt = ds["t"].values.flatten()[0]
    else:
        if "tt" in ds.metadata:
            # If loaded from restart files, "tt" should be a scalar in metadata
            tt = ds.metadata["tt"]
        else:
            tt = 0.0

    ds = _pad_x_boundaries(ds)
    ds = _pad_y_boundaries(ds)

    restart_datasets = []
    for xproc in range(nxpe):
        xslice = slice(xproc * mxsub, (xproc + 1) * mxsub + 2 * mxg)
        for yproc in range(nype):
            print(f"creating {xproc*nype + yproc + 1}/{nxpe*nype}", end="\r")
            if has_second_divertor and yproc * mysub >= ny_inner:
                yslice = slice(yproc * mysub + 2 * myg, (yproc + 1) * mysub + 4 * myg)
            else:
                yslice = slice(yproc * mysub, (yproc + 1) * mysub + 2 * myg)

            ds_slice = ds.isel({"x": xslice, "y": yslice})

            restart_ds = xr.Dataset()
            for v in variables:
                data_variable = ds_slice[v].variable

                # delete attrs, except for those that were created by BOUT++,  so we
                # don't try to save metadata dict to restart files
                data_variable.attrs = {
                    k: v
                    for k, v in data_variable.attrs.items()
                    if k in _BOUT_VARIABLE_ATTRIBUTES
                }

                restart_ds[v] = data_variable
            for v in ds.metadata:
                if v not in restart_exclude_metadata_vars:
                    restart_ds[v] = ds.metadata[v]

            # These variables need to be altered, because they depend on the number of
            # files and/or the rank of this file.
            restart_ds["MXSUB"] = mxsub
            restart_ds["MYSUB"] = mysub
            restart_ds["NXPE"] = nxpe
            restart_ds["NYPE"] = nype
            restart_ds["PE_XIND"] = xproc
            restart_ds["PE_YIND"] = yproc
            restart_ds["hist_hi"] = hist_hi
            restart_ds["PE_XIND"] = xproc
            restart_ds["PE_YIND"] = yproc
            restart_ds["MYPE"] = yproc * nxpe + xproc

            # tt is the simulation time where the restart happens
            restart_ds["tt"] = tt

            restart_datasets.append(restart_ds)

    return restart_datasets, paths


# Utility methods for _get_bounding_surfaces()
##############################################

_bounding_surface_checks = {}


def _check_upper_y(ds_region, boundary_points, xbndry, ybndry, Rcoord, Zcoord):
    region = list(ds_region.bout._regions.values())[0]
    xcoord = ds_region.metadata["bout_xdim"]
    ycoord = ds_region.metadata["bout_ydim"]

    if region.connection_upper_y is None:
        xinner = (
            xbndry - 1 if region.connection_inner_x is None and xbndry > 0 else None
        )
        xouter = (
            -xbndry - 1 if region.connection_outer_x is None and xbndry > 0 else None
        )

        # Reverse order of points to go clockwise around region
        boundary_slice = {xcoord: slice(xinner, xouter, -1), ycoord: -1 - ybndry}
        new_boundary_points = np.stack(
            [
                ds_region[Rcoord].isel(boundary_slice).values,
                ds_region[Zcoord].isel(boundary_slice).values,
            ],
            axis=-1,
        )

        boundary_points = np.concatenate([boundary_points, new_boundary_points])

        return boundary_points, region.connection_inner_x, "inner_x"
    else:
        return None


_bounding_surface_checks["upper_y"] = _check_upper_y


def _check_inner_x(ds_region, boundary_points, xbndry, ybndry, Rcoord, Zcoord):
    region = list(ds_region.bout._regions.values())[0]
    xcoord = ds_region.metadata["bout_xdim"]
    ycoord = ds_region.metadata["bout_ydim"]

    if region.connection_inner_x is None:
        ylower = (
            ybndry - 1 if region.connection_lower_y is None and ybndry > 0 else None
        )
        yupper = (
            -ybndry - 1 if region.connection_upper_y is None and ybndry > 0 else None
        )

        # Reverse order of points to go clockwise around region
        boundary_slice = {xcoord: xbndry, ycoord: slice(yupper, ylower, -1)}
        new_boundary_points = np.stack(
            [
                ds_region[Rcoord].isel(boundary_slice).values,
                ds_region[Zcoord].isel(boundary_slice).values,
            ],
            axis=-1,
        )

        boundary_points = np.concatenate([boundary_points, new_boundary_points])

        return boundary_points, region.connection_lower_y, "lower_y"
    else:
        return None


_bounding_surface_checks["inner_x"] = _check_inner_x


def _check_lower_y(ds_region, boundary_points, xbndry, ybndry, Rcoord, Zcoord):
    region = list(ds_region.bout._regions.values())[0]
    xcoord = ds_region.metadata["bout_xdim"]
    ycoord = ds_region.metadata["bout_ydim"]

    if region.connection_lower_y is None:
        xinner = xbndry if region.connection_inner_x is None else None
        xouter = -xbndry if region.connection_outer_x is None and xbndry > 0 else None

        boundary_slice = {xcoord: slice(xinner, xouter), ycoord: ybndry}
        new_boundary_points = np.stack(
            [
                ds_region[Rcoord].isel(boundary_slice).values,
                ds_region[Zcoord].isel(boundary_slice).values,
            ],
            axis=-1,
        )

        boundary_points = np.concatenate([boundary_points, new_boundary_points])

        return boundary_points, region.connection_outer_x, "outer_x"
    else:
        return None


_bounding_surface_checks["lower_y"] = _check_lower_y


def _check_outer_x(ds_region, boundary_points, xbndry, ybndry, Rcoord, Zcoord):
    region = list(ds_region.bout._regions.values())[0]
    xcoord = ds_region.metadata["bout_xdim"]
    ycoord = ds_region.metadata["bout_ydim"]

    if region.connection_outer_x is None:
        ylower = ybndry if region.connection_lower_y is None else None
        yupper = -ybndry if region.connection_upper_y is None and ybndry > 0 else None

        boundary_slice = {xcoord: -1 - xbndry, ycoord: slice(ylower, yupper)}
        new_boundary_points = np.stack(
            [
                ds_region[Rcoord].isel(boundary_slice).values,
                ds_region[Zcoord].isel(boundary_slice).values,
            ],
            axis=-1,
        )

        boundary_points = np.concatenate([boundary_points, new_boundary_points])

        return boundary_points, region.connection_upper_y, "upper_y"
    else:
        return None


_bounding_surface_checks["outer_x"] = _check_outer_x


def _follow_boundary(ds, start_region, start_direction, xbndry, ybndry, Rcoord, Zcoord):
    # Define lists of boundaries to cycle through, depending on which direction we
    # entered the region in
    check_order = {
        "upper_y": ["outer_x", "upper_y", "inner_x", "lower_y"],
        "inner_x": ["upper_y", "inner_x", "lower_y", "outer_x"],
        "lower_y": ["inner_x", "lower_y", "outer_x", "upper_y"],
        "outer_x": ["lower_y", "outer_x", "upper_y", "inner_x"],
    }

    this_region = start_region
    direction = start_direction
    visited_regions = []
    boundary_points = np.empty([0, 2])
    while True:
        # Follow around the boundary from start_region

        visited_regions.append(this_region)

        ds_region = ds.bout.from_region(this_region, with_guards=0)
        region = ds.bout._regions[this_region]

        # Get all boundary points from this region, and decide which region to go to next
        this_region = None

        for boundary in check_order[direction]:
            result = _bounding_surface_checks[boundary](
                ds_region,
                boundary_points,
                xbndry,
                ybndry,
                Rcoord,
                Zcoord,
            )
            if result is not None:
                boundary_points, this_region, direction = result
            else:
                # Only add the boundary now if it's connected to the boundary we are
                # following
                break

        if this_region is None:
            raise ValueError(f"this_region={this_region} has no boundaries")
        elif this_region == start_region:
            break

    return boundary_points, visited_regions


def _get_bounding_surfaces(ds, coords):
    """
    Get boundary surfaces from a Dataset or DataArray

    Makes some assumptions about possible topologies that are true for currently
    supported single-null/double-null tokamaks, but might not be for very general
    topologies:
    - If there are y-boundaries, there is a region with both a lower-y boundary and an
      outer-x boundary.

    Outer boundary goes clockwise, inner boundary (if present) goes anti-clockwise.

    Note the 'boundary points' are the grid points adjacent to the boundary, not the grid
    boundary half way between grid point and boundary point. Boundary cells are not
    always present, so tricky to implement something 'better'.

    Returns
    -------
    tuple of (N,2) float arrays of vertices on the boundaries
    """

    # coords do not have to be R and Z, but usually will be.
    Rcoord, Zcoord = coords

    # Get number of boundary cells
    if ds.metadata["keep_xboundaries"]:
        xbndry = ds.metadata["MXG"]
    else:
        xbndry = 0
    if ds.metadata["keep_yboundaries"]:
        ybndry = ds.metadata["MYG"]
    else:
        ybndry = 0

    xcoord = ds.metadata["bout_xdim"]
    ycoord = ds.metadata["bout_ydim"]

    # First find the outer boundary
    start_region = None
    for name, region in ds.bout._regions.items():
        if region.connection_lower_y is None and region.connection_outer_x is None:
            start_region = name
            break
    if start_region is None:
        # No y-boundary region found, presumably is core-only simulation. Start on any
        # region with an outer-x boundary
        for name, region in ds.bout._regions.items():
            if region.connection_outer_x is None:
                start_region = name
    if start_region is None:
        raise ValueError(
            "Failed to find bounding surfaces - no region with outer boundary found"
        )

    # First region has outer-x boundary, but we only visit start_region once, so need to
    # add all boundaries in it the first time.
    region = ds.bout._regions[start_region]
    if region.connection_upper_y is None:
        start_direction = "inner_x"
    elif region.connection_inner_x is None and region.connection_lower_y is None:
        start_direction = "lower_y"
    elif region.connection_lower_y is None:
        start_direction = "outer_x"
    else:
        start_direction = "upper_y"

    boundary, checked_regions = _follow_boundary(
        ds,
        start_region,
        start_direction,
        xbndry,
        ybndry,
        Rcoord,
        Zcoord,
    )
    boundaries = [boundary]

    # Look for an inner boundary
    ############################
    remaining_regions = set(ds.bout._regions) - set(checked_regions)
    start_region = None
    if not remaining_regions:
        # Check for separate inner-x boundary on any of the already visited regions.
        # If inner-x boundary was part of the outer boundary (e.g. for SOL-only
        # simulation) then any region without y-boundaries will be visited twice,
        # otherwise any region that has an inner-x boundary and no y-boundary must be on
        # a separate inner boundary
        for r in checked_regions:
            if (
                ds.bout._regions[r].connection_inner_x is None
                and ds.bout._regions[r].connection_lower_y is not None
                and ds.bout._regions[r].connection_upper_y is not None
                and checked_regions.count(r) < 2
            ):
                start_region = r
                break
    else:
        for r in remaining_regions:
            if (
                ds.bout._regions[r].connection_inner_x is None
                and ds.bout._regions[r].connection_lower_y is not None
                and ds.bout._regions[r].connection_upper_y is not None
            ):
                start_region = r
                break

    if start_region is not None:
        # Inner boundary found
        # Inner boundary should have only an inner_x boundary, so set start_direction to
        # check that first
        start_direction = "lower_y"

        boundary, more_checked_regions = _follow_boundary(
            ds, start_region, start_direction, xbndry, ybndry, Rcoord, Zcoord
        )
        boundaries.append(boundary)
        checked_regions += more_checked_regions

        remaining_regions = set(ds.bout._regions) - set(checked_regions)

    # If there are any remaining regions, they should not have any boundaries
    for r in remaining_regions:
        region = ds.bout._regions[r]
        if (
            region.connection_lower_y is None
            or region.connection_outer_x is None
            or region.connection_upper_y is None
            or region.connection_inner_x is None
        ):
            raise ValueError(
                f"Region '{r}' has a boundary, but was missed when getting boundary "
                f"points"
            )

    # Pack the result into a DataArray
    result = [
        xr.DataArray(
            boundary,
            dims=("boundary", "coord"),
            coords={"coord": [Rcoord, Zcoord]},
        )
        for boundary in boundaries
    ]

    return result


def _set_as_coord(ds, name):
    try:
        ds = ds.set_coords(name)
    except ValueError:
        pass
    try:
        ds = ds.set_coords(f"{name}_CELL_XLOW")
    except ValueError:
        pass
    try:
        ds = ds.set_coords(f"{name}_CELL_YLOW")
    except ValueError:
        pass
    try:
        ds = ds.set_coords(f"{name}_CELL_ZLOW")
    except ValueError:
        pass
    return ds<|MERGE_RESOLUTION|>--- conflicted
+++ resolved
@@ -266,7 +266,6 @@
     return xr.Variable(dim, coord_values)
 
 
-<<<<<<< HEAD
 def _make_1d_xcoord(ds_or_da):
     # Make index 'x' a coordinate, useful for handling global indexing
     # Note we have to use the index value, not the value calculated from 'dx' because
@@ -284,7 +283,8 @@
     ds_or_da[xcoord] = (xcoord, np.arange(nx))
 
     _add_attrs_to_var(ds_or_da, xcoord)
-=======
+
+
 def _add_cartesian_coordinates(ds):
     # Add Cartesian X and Y coordinates if they do not exist already
     # Works on either BoutDataset or BoutDataArray
@@ -309,7 +309,6 @@
         )
 
     return ds
->>>>>>> a23da818
 
 
 def _check_new_nxpe(ds, nxpe):
