--- conflicted
+++ resolved
@@ -1,102 +1,15 @@
 from pprint import pformat as prettyformat
 from functools import partial
 
-<<<<<<< HEAD
+from xarray import register_dataset_accessor, save_mfdataset, merge
+
 import animatplot as amp
 from matplotlib import pyplot as plt
 import numpy as np
-from xarray import register_dataset_accessor, \
-    save_mfdataset, set_options, merge
 from dask.diagnostics import ProgressBar
 
-from .load import _auto_open_mfboutdataset
 from .plotting.animate import animate_imshow, animate_line
 
-
-# This code should run whenever any function from this module is imported
-# Set all attrs to survive all mathematical operations
-# (see https://github.com/pydata/xarray/pull/2482)
-try:
-    set_options(keep_attrs=True)
-except ValueError:
-    raise ImportError("For dataset attributes to be permanent you need to be "
-                      "using the development version of xarray - found at "
-                      "https://github.com/pydata/xarray/")
-try:
-    set_options(file_cache_maxsize=256)
-except ValueError:
-    raise ImportError("For open and closing of netCDF files correctly you need"
-                      " to be using the development version of xarray - found"
-                      " at https://github.com/pydata/xarray/")
-
-# TODO somehow check that we have access to the latest version of auto_combine
-
-
-def open_boutdataset(datapath='./BOUT.dmp.*.nc',
-                     inputfilepath=None, gridfilepath=None, chunks={},
-                     run_name=None, info=True):
-    """
-    Load a dataset from a set of BOUT output files, including the input options file.
-
-    Parameters
-    ----------
-    datapath : str, optional
-    prefix : str, optional
-    slices : slice object, optional
-    chunks : dict, optional
-    inputfilepath : str, optional
-    gridfilepath : str, optional
-    run_name : str, optional
-    info : bool, optional
-
-    Returns
-    -------
-    ds : xarray.Dataset
-    """
-
-    # TODO handle possibility that we are loading a previously saved (and trimmed) dataset
-
-    # Gather pointers to all numerical data from BOUT++ output files
-    ds, metadata = _auto_open_mfboutdataset(datapath=datapath, chunks=chunks)
-    ds = _set_attrs_on_all_vars(ds, 'metadata', metadata)
-
-    if inputfilepath:
-        # Use Ben's options class to store all input file options
-        with open(inputfilepath, 'r') as f:
-            config_string = "[dummysection]\n" + f.read()
-        options = configparser.ConfigParser()
-        options.read_string(config_string)
-    else:
-        options = None
-    ds = _set_attrs_on_all_vars(ds, 'options', options)
-
-    # TODO This is where you would load the grid file as a separate object
-    # (Ideally using xgcm but could also just store the grid.nc file as another dataset)
-
-    # TODO read and store git commit hashes from output files
-
-    if run_name:
-        ds.name = run_name
-
-    if info is 'terse':
-        print("Read in dataset from {}".format(str(Path(datapath))))
-    elif info:
-        print("Read in:\n{}".format(ds.bout))
-
-    return ds
-
-
-def _set_attrs_on_all_vars(ds, key, attr_data):
-    ds.attrs[key] = attr_data
-    for da in ds.values():
-        da.attrs[key] = attr_data
-    return ds
-
-=======
-from xarray import register_dataset_accessor, save_mfdataset, merge
-from dask.diagnostics import ProgressBar
-
->>>>>>> 570fca57
 
 @register_dataset_accessor('bout')
 class BoutDatasetAccessor:
