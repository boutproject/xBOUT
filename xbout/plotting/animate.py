import numpy as np
import matplotlib.pyplot as plt

import animatplot as amp

from .utils import plot_separatrix
from matplotlib.animation import PillowWriter

<<<<<<< HEAD
def animate_imshow(data, animate_over='t', x=None, y=None, animate=True,
                   vmin='min', vmax='max', fps=10, save_as=None,
=======
def animate_imshow(data, animate_over='t', x='x', y='y', animate=True,
                   vmin=None, vmax=None, fps=10, save_as=None,
>>>>>>> 55f7c4bb
                   sep_pos=None, ax=None, **kwargs):
    """
    Plots a color plot which is animated with time over the specified
    coordinate.

    Currently only supports 2D+1 data, which it plots with xarray's
    wrapping of matplotlib's imshow.

    Parameters
    ----------
    data : xarray.DataArray
    animate_over : str, optional
        Dimension over which to animate
    x : str, optional
        Dimension to use on the x axis, default is None - then use the first spatial
        dimension of the data
    y : str, optional
        Dimension to use on the y axis, default is None - then use the second spatial
        dimension of the data
    vmin : float, optional
        Minimum value to use for colorbar. Default is to use minimum value of
        data across whole timeseries.
    vmax : float, optional
        Maximum value to use for colorbar. Default is to use maximum value of
        data across whole timeseries.
    sep_pos : int, optional
        Radial position at which to plot the separatrix
    save_as: str, optional
        Filename to give to the resulting gif
    fps : int, optional
        Frames per second of resulting gif
    kwargs : dict, optional
        Additional keyword arguments are passed on to the plotting function
        (e.g. imshow for 2D plots).
    """

    variable = data.name

    # Check plot is the right orientation
    spatial_dims = list(data.dims)

    if len(data.dims) != 3:
        raise ValueError('Data passed to animate_imshow must be 3-dimensional')

    try:
        spatial_dims.remove(animate_over)
    except ValueError:
        raise ValueError("Dimension animate_over={} is not present in the data"
                         .format(animate_over))

    try:
        if x is None and y is None:
            x, y = spatial_dims
        elif x is None:
            spatial_dims.remove(y)
            x = spatial_dims[0]
        elif y is None:
            spatial_dims.remove(x)
            y = spatial_dims[0]

        # Use (y, x) here so we transpose by default for imshow
        data = data.transpose(animate_over, y, x)
    except ValueError:
        raise ValueError("Dimensions {} or {} are not present in the data"
                         .format(x, y))

    # Load values eagerly otherwise for some reason the plotting takes
    # 100's of times longer - for some reason animatplot does not deal
    # well with dask arrays!
    image_data = data.values

    # If not specified, determine max and min values across entire data series
    if vmax is None:
        vmax = np.max(image_data)
    if vmin is None:
        vmin = np.min(image_data)

    if not ax:
        fig, ax = plt.subplots()

    imshow_block = amp.blocks.Imshow(image_data, vmin=vmin, vmax=vmax,
                                     ax=ax, origin='lower', **kwargs)

    timeline = amp.Timeline(np.arange(data.sizes[animate_over]), fps=fps)

    if animate:
        anim = amp.Animation([imshow_block], timeline)

    cbar = plt.colorbar(imshow_block.im, ax=ax)
    cbar.ax.set_ylabel(variable)

    # Add title and axis labels
    ax.set_title("{} variation over {}".format(variable, animate_over))
    ax.set_xlabel(x)
    ax.set_ylabel(y)

    # Plot separatrix
    if sep_pos:
        ax = plot_separatrix(data, sep_pos, ax)

    if animate:
        anim.controls(timeline_slider_args={'text': animate_over})

        if not save_as:
            save_as = "{}_over_{}".format(variable, animate_over)
        anim.save(save_as + '.gif', writer=PillowWriter(fps=fps))

    return imshow_block


def animate_line(data, animate_over='t', animate=True,
                 vmin=None, vmax=None, fps=10, save_as=None, sep_pos=None, ax=None,
                 **kwargs):
    """
    Plots a line plot which is animated with time.

    Currently only supports 1D+1 data, which it plots with xarray's
    wrapping of matplotlib's plot.

    Parameters
    ----------
    data : xarray.DataArray
    animate_over : str, optional
        Dimension over which to animate
    vmin : float, optional
        Minimum value to use for colorbar. Default is to use minimum value of
        data across whole timeseries.
    vmax : float, optional
        Maximum value to use for colorbar. Default is to use maximum value of
        data across whole timeseries.
    sep_pos : int, optional
        Radial position at which to plot the separatrix
    save_as: str, optional
        Filename to give to the resulting gif
    fps : int, optional
        Frames per second of resulting gif
    kwargs : dict, optional
        Additional keyword arguments are passed on to the plotting function
        (e.g. imshow for 2D plots).
    """

    variable = data.name

    # Check plot is the right orientation
    t_read, x_read = data.dims
    if (t_read is animate_over):
        pass
    else:
        data = data.transpose(x_read, animate_over)

    # Load values eagerly otherwise for some reason the plotting takes
    # 100's of times longer - for some reason animatplot does not deal
    # well with dask arrays!
    image_data = data.values

    # If not specified, determine max and min values across entire data series
    if vmax is None:
        vmax = np.max(image_data)
    if vmin is None:
        vmin = np.min(image_data)

    if not ax:
        fig, ax = plt.subplots()

    # set range of plot
    ax.set_ylim([vmin, vmax])

    line_block = amp.blocks.Line(image_data, ax=ax, **kwargs)

    timeline = amp.Timeline(np.arange(data.sizes[animate_over]), fps=fps)

    if animate:
        anim = amp.Animation([line_block], timeline)

    # Add title and axis labels
    ax.set_title("{} variation over {}".format(variable, animate_over))
    ax.set_xlabel(x_read)
    ax.set_ylabel(variable)

    # Plot separatrix
    if sep_pos:
        ax.plot_vline(sep_pos, '--')

    if animate:
        anim.controls(timeline_slider_args={'text': animate_over})

        if not save_as:
            save_as = "{}_over_{}".format(variable, animate_over)
        anim.save(save_as + '.gif', writer=PillowWriter(fps=fps))

    return line_block<|MERGE_RESOLUTION|>--- conflicted
+++ resolved
@@ -6,13 +6,8 @@
 from .utils import plot_separatrix
 from matplotlib.animation import PillowWriter
 
-<<<<<<< HEAD
 def animate_imshow(data, animate_over='t', x=None, y=None, animate=True,
-                   vmin='min', vmax='max', fps=10, save_as=None,
-=======
-def animate_imshow(data, animate_over='t', x='x', y='y', animate=True,
                    vmin=None, vmax=None, fps=10, save_as=None,
->>>>>>> 55f7c4bb
                    sep_pos=None, ax=None, **kwargs):
     """
     Plots a color plot which is animated with time over the specified
