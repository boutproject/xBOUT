from copy import copy, deepcopy
from pprint import pformat as prettyformat
from functools import partial

import dask.array
import matplotlib.path
import numpy as np
from scipy.interpolate import griddata as scipy_griddata

import xarray as xr
from xarray import register_dataarray_accessor

from .geometries import apply_geometry
from .load import open_boutdataset
from .plotting.animate import animate_poloidal, animate_pcolormesh, animate_line
from .plotting import plotfuncs
from .plotting.utils import _create_norm
from .region import _from_region
from .utils import (
<<<<<<< HEAD
    _make_1d_xcoord,
    _update_metadata_increased_x_resolution,
    _update_metadata_increased_y_resolution,
=======
    _add_cartesian_coordinates,
    _update_metadata_increased_resolution,
>>>>>>> a23da818
    _get_bounding_surfaces,
)


@register_dataarray_accessor("bout")
class BoutDataArrayAccessor:
    """
    Contains BOUT-specific methods to use on BOUT++ dataarrays opened by
    selecting a variable from a BOUT++ dataset.

    These BOUT-specific methods and attributes are accessed via the bout
    accessor, e.g. `da.bout.options` returns a `BoutOptionsFile` instance.
    """

    def __init__(self, da):
        self.data = da
        self.metadata = da.attrs.get("metadata")  # None if just grid file
        self.options = da.attrs.get("options")  # None if no inp file

    def __str__(self):
        """
        String representation of the BoutDataArray.

        Accessed by print(da.bout)
        """

        styled = partial(prettyformat, indent=4, compact=True)
        text = (
            "<xbout.BoutDataset>\n"
            + "Contains:\n{}\n".format(str(self.data))
            + "Metadata:\n{}\n".format(styled(self.metadata))
        )
        if self.options:
            text += "Options:\n{}".format(styled(self.options))
        return text

    def to_dataset(self):
        """
        Convert a DataArray to a Dataset, copying the attributes from the DataArray to
        the Dataset, and dropping attributes that only make sense for a DataArray
        """
        da = self.data
        ds = da.to_dataset()

        ds.attrs = deepcopy(da.attrs)

        def dropIfExists(ds, name):
            if name in ds.attrs:
                del ds.attrs[name]

        dropIfExists(ds, "direction_y")
        dropIfExists(ds, "direction_z")
        dropIfExists(ds, "cell_location")

        return ds

    def _shift_z(self, zShift):
        """
        Shift a DataArray in the periodic, toroidal direction using FFTs.

        Parameters
        ----------
        zShift : DataArray
            The angle to shift by
        """
        # Would be nice to use the xrft package for this, but xrft does not currently
        # implement inverse Fourier transforms (although there is an open PR
        # https://github.com/xgcm/xrft/pull/81 to add this).

        # Use dask.array.fft if self.data.data is a dask array
        if isinstance(self.data.data, dask.array.Array):
            fft = dask.array.fft
        else:
            fft = np.fft

        nz = self.data.metadata["nz"]
        # Assume dz is constant here - using FFTs doesn't make much sense if z isn't a
        # toroidal angle coordinate.
        zlength = nz * self.data["dz"].values.flatten()[0]
        nmodes = nz // 2 + 1

        # Get axis position of dimension to transform
        axis = self.data.dims.index(self.data.metadata["bout_zdim"])

        # Create list the dimensions of FFT'd array
        fft_dims = list(deepcopy(self.data.dims))
        fft_dims[axis] = "kz"

        # Fourier transform to get the DataArray in k-space
        data_fft = fft.rfft(self.data.data, axis=axis)

        # Complex phase for rotation by angle zShift
        kz = 2.0 * np.pi * xr.DataArray(np.arange(0, nmodes), dims="kz") / zlength
        phase = 1.0j * kz * zShift

        # Ensure dimensions are in correct order for numpy broadcasting
        extra_dims = deepcopy(fft_dims)
        for dim in phase.dims:
            extra_dims.remove(dim)
        phase = phase.expand_dims(extra_dims)
        phase = phase.transpose(*fft_dims, transpose_coords=True)

        data_shifted_fft = data_fft * np.exp(phase.data)

        data_shifted = fft.irfft(data_shifted_fft, n=nz, axis=axis)

        # Return a DataArray with the same attributes as self, but values from
        # data_shifted
        return self.data.copy(data=data_shifted)

    def to_field_aligned(self):
        """
        Transform DataArray to field-aligned coordinates, which are shifted with respect
        to the base coordinates by an angle zShift
        """
        if (
            self.data.cell_location == "CELL_CENTRE"
            or self.data.cell_location == "CELL_ZLOW"
        ):
            zShift_coord = "zShift"
        else:
            zShift_coord = "zShift_" + self.data.cell_location

        if self.data.direction_y != "Standard":
            raise ValueError(
                f"Cannot shift a {self.data.direction_y} type field to "
                "field-aligned coordinates"
            )

        if zShift_coord not in self.data.coords:
            raise ValueError(
                f"{zShift_coord} missing, cannot shift "
                f"{self.data.cell_location} field {self.data.name} to "
                f"field-aligned coordinates. Setting toroidal geometry is necessary to "
                f'use to_field_aligned() - did you pass the `geometry="toroidal"` '
                f"argument to open_boutdataset()?"
            )

        # zShift may have NaNs in the corners. These should not affect any useful
        # results, but may cause parts or all of arrays to be filled with NaN, even
        # where the entries should not depend on the NaN values. Replace NaN with 0 to
        # avoid this.
        result = self._shift_z(self.data[zShift_coord].fillna(0.0))
        result.attrs["direction_y"] = "Aligned"
        return result

    def from_field_aligned(self):
        """
        Transform DataArray from field-aligned coordinates, which are shifted with
        respect to the base coordinates by an angle zShift
        """
        if (
            self.data.cell_location == "CELL_CENTRE"
            or self.data.cell_location == "CELL_ZLOW"
        ):
            zShift_coord = "zShift"
        else:
            zShift_coord = "zShift_" + self.data.cell_location

        if self.data.direction_y != "Aligned":
            raise ValueError(
                f"Cannot shift a {self.data.direction_y} type field from "
                "field-aligned coordinates"
            )

        if zShift_coord not in self.data.coords:
            raise ValueError(
                f"{zShift_coord} missing, cannot shift "
                f"{self.data.cell_location} field {self.data.name} from "
                f"field-aligned coordinates. Setting toroidal geometry is necessary to "
                f'use from_field_aligned() - did you pass the `geometry="toroidal"` '
                f"argument to open_boutdataset()?"
            )

        # zShift may have NaNs in the corners. These should not affect any useful
        # results, but may cause parts or all of arrays to be filled with NaN, even
        # where the entries should not depend on the NaN values. Replace NaN with 0 to
        # avoid this.
        result = self._shift_z(-self.data[zShift_coord].fillna(0.0))
        result.attrs["direction_y"] = "Standard"
        return result

    @property
    def _regions(self):
        if "regions" not in self.data.attrs:
            raise ValueError(
                "Called a method requiring regions, but these have not been created. "
                "Please set the 'geometry' option when calling open_boutdataset() to "
                "create regions."
            )
        return self.data.attrs["regions"]

    def from_region(self, name, with_guards=None):
        """
        Get a logically-rectangular section of data from a certain region.
        Includes guard cells from neighbouring regions.

        Parameters
        ----------
        name : str
            Region to get data for
        with_guards : int or dict of int, optional
            Number of guard cells to include, by default use MXG and MYG from BOUT++.
            Pass a dict to set different numbers for different coordinates.
        """
        return _from_region(self.data, name, with_guards)

    @property
    def fine_interpolation_factor(self):
        """
        The default factor to increase resolution when doing parallel interpolation
        """
        return self.data.metadata["fine_interpolation_factor"]

    @fine_interpolation_factor.setter
    def fine_interpolation_factor(self, n):
        """
        Set the default factor to increase resolution when doing parallel interpolation.

        Parameters
        -----------
        n : int
            Factor to increase parallel resolution by
        """
        self.data.metadata["fine_interpolation_factor"] = n

    def interpolate_parallel(
        self,
        region=None,
        *,
        poloidal_distance=None,
        dy=None,
        n=None,
        toroidal_points=None,
        method="cubic",
        return_dataset=False,
    ):
        """
        Interpolate in the parallel direction to get a higher resolution version of the
        variable.

        Note: when using poloidal_distance for interpolation, have to convert to numpy
        arrays for calculation. This means that dask cannot be used to parallelise this
        calculation, so may be slow for large Datasets.

        Parameters
        ----------
        region : str, optional
            By default, return a result with all regions interpolated separately and then
            combined. If an explicit region argument is passed, then return the variable
            from only that region. If the DataArray has already been restricted to a
            single region, pass `region=False` to skip calling `from_region()` again.
        poloidal_distance : 2d array, optional
            Poloidal distance values to interpolate to - interpolation is calculated as
            a function of poloidal distance along psi contours. Should have the same
            radial grid size as the input. If not given, `n` is used instead.
        dy : 2d array, optional
            New values of `dy`, corresponding to the values of `poloidal_distance`.
            Required if `poloidal_distance` is passed.
        n : int, optional
            The factor to increase the resolution by. Defaults to the value set by
            BoutDataset.setupParallelInterp(), or 10 if that has not been called.
            If `n` is used, interpolation is onto a linearly spaced grid in grid-index
            space.
        toroidal_points : int or sequence of int, optional
            If int, number of toroidal points to output, applies a stride to toroidal
            direction to save memory usage. If sequence of int, the indexes of toroidal
            points for the output.
        method : str, optional
            The interpolation method to use. Options from xarray.DataArray.interp(),
            currently: linear, nearest, zero, slinear, quadratic, cubic. Default is
            'cubic'.
        return_dataset : bool, optional
            If this is set to True, return a Dataset containing this variable as a member
            (by default returns a DataArray). Only used when region=None.

        Returns
        -------
        A new DataArray containing a high-resolution version of the variable. (If
        return_dataset=True, instead returns a Dataset containing the DataArray.)
        """

        if region is None:
            # Call the single-region version of this method for each region, and combine
            # the results together

            # apply_unfunc of scipy.interp1d() fails if data is a dask array
            self.data.load()
            if poloidal_distance is None:
                poloidal_distance_parts = [None for _ in self._regions]
            else:
                poloidal_distance.load()
                poloidal_distance_parts = [
                    poloidal_distance.from_region(
                        region, with_guards={xcoord: 2, ycoord: 0}
                    )
                    .isel({ycoord: 0}, drop=True)
                    .data
                    for region in self._regions
                ]
            parts = [
                self.interpolate_parallel(
                    region,
                    poloidal_distance=this_poloidal_distance,
                    n=n,
                    toroidal_points=toroidal_points,
                    method=method,
                ).bout.to_dataset()
                for (region, this_poloidal_distance) in zip(
                    self._regions, poloidal_distance_parts
                )
            ]

            # 'region' is not the same for all parts, and should not exist in the result,
            # so delete before merging
            for part in parts:
                if "region" in part.attrs:
                    del part.attrs["region"]
                if "region" in part[self.data.name].attrs:
                    del part[self.data.name].attrs["region"]

            result = xr.combine_by_coords(parts, combine_attrs="drop_conflicts")

            if return_dataset:
                return result
            else:
                # Extract the DataArray to return
                result = apply_geometry(result, self.data.geometry)
                return result[self.data.name]

        da = self.data.copy()
        tcoord = da.metadata["bout_tdim"]
        xcoord = da.metadata["bout_xdim"]
        ycoord = da.metadata["bout_ydim"]
        zcoord = da.metadata["bout_zdim"]

        if region is not False:
            # Select a particular 'region' and interpolate to higher parallel resolution
            region = da.bout._regions[region]
            da = da.bout.from_region(region.name, with_guards={xcoord: 0, ycoord: 2})

        if zcoord in da.dims and da.direction_y != "Aligned":
            aligned_input = False
            da = da.bout.to_field_aligned()
        else:
            aligned_input = True

        if poloidal_distance is not None:
            # apply_unfunc of scipy.interp1d() fails if data is a dask array
            da.load()
            poloidal_distance.load()

            poloidal_distance = poloidal_distance.copy()
            # Need to delete xcoord 'indexer', because it is not present on 'result', so
            # would cause an error in apply_ufunc() if it was present.
            del poloidal_distance[xcoord]
            # Need to delete ycoord to avoid a clash below
            del poloidal_distance[ycoord]

            if n is not None:
                raise ValueError(
                    f"poloidal_distance and n cannot both be passed, got "
                    f"poloidal_distance={poloidal_distance} and n={n}"
                )
            if dy is None:
                raise ValueError()

            from scipy.interpolate import interp1d

            def y_interp_func(
                data, poloidal_distance_in, poloidal_distance_out, method=None
            ):
                interp_func = interp1d(
                    poloidal_distance_in, data, kind=method, assume_sorted=True
                )
                return interp_func(poloidal_distance_out)

            # Need to give different name to output dimension to avoid clash
            new_ycoord = ycoord + "_interpolate_to_new_grid_new_ycoord"
            poloidal_distance = poloidal_distance.rename({ycoord: new_ycoord})
            result = xr.apply_ufunc(
                y_interp_func,
                da,
                da["poloidal_distance"],
                poloidal_distance,
                method,
                input_core_dims=[[ycoord], [ycoord], [new_ycoord], []],
                output_core_dims=[[new_ycoord]],
                exclude_dims=set([ycoord]),
                vectorize=True,
                dask="parallelized",
                dask_gufunc_kwargs={
                    "output_sizes": {new_ycoord: poloidal_distance.sizes[new_ycoord]}
                },
            )
            # Rename new_ycoord back to ycoord for output
            result = result.rename({new_ycoord: ycoord})

            # Transpose to original dimension order
            result = result.transpose(*da.dims)

            result.attrs = da.attrs.copy()
            da = result

            if dy is None:
                raise ValueError(
                    "It is required to pass dy if poloidal_distance is passed"
                )

            da = _update_metadata_increased_y_resolution(da)

            da["dy"] = dy
        else:
            if n is None:
                n = self.fine_interpolation_factor

            da = da.chunk({ycoord: None})

            ny_fine = n * region.ny
            dy = (region.yupper - region.ylower) / ny_fine

            myg = da.metadata["MYG"]
            if da.metadata["keep_yboundaries"] and region.connection_lower_y is None:
                ybndry_lower = myg
            else:
                ybndry_lower = 0
            if da.metadata["keep_yboundaries"] and region.connection_upper_y is None:
                ybndry_upper = myg
            else:
                ybndry_upper = 0

            y_fine = np.linspace(
                region.ylower - (ybndry_lower - 0.5) * dy,
                region.yupper + (ybndry_upper - 0.5) * dy,
                ny_fine + ybndry_lower + ybndry_upper,
            )

            # This prevents da.interp() from being very slow.
            # Apparently large attrs (i.e. regions) on a coordinate which is passed as
            # an argument to dask.array.map_blocks() slow things down, maybe because
            # coordinates are numpy arrays, not dask arrays?
            # Slow-down was introduced in d062fa9e75c02fbfdd46e5d1104b9b12f034448f when
            # _add_attrs_to_var(updated_ds, ycoord) was added in geometries.py
            da[ycoord].attrs = {}

            da = da.interp(
                {ycoord: y_fine.data},
                assume_sorted=True,
                method=method,
                kwargs={"fill_value": "extrapolate"},
            )

            da = _update_metadata_increased_y_resolution(da, n=n)

            # Modify dy to be consistent with the higher resolution grid
            dy_array = xr.DataArray(
                np.full([da.sizes[xcoord], da.sizes[ycoord]], dy), dims=[xcoord, ycoord]
            )
            da["dy"] = da["dy"].copy(data=dy_array)

            # Remove regions which have incorrect information for the high-resolution
            # grid.  New regions will be generated when creating a new Dataset in
            # BoutDataset.getHighParallelResVars
            del da.attrs["regions"]

        if not aligned_input:
            # Want output in non-aligned coordinates
            da = da.bout.from_field_aligned()

        if toroidal_points is not None and zcoord in da.sizes:
            if isinstance(toroidal_points, int):
                nz = len(da[zcoord])
                zstride = (nz + toroidal_points - 1) // toroidal_points
                da = da.isel(**{zcoord: slice(None, None, zstride)})
            else:
                da = da.isel(**{zcoord: toroidal_points})

        return da

    def interpolate_radial(
        self,
        region=None,
        *,
        psi=None,
        dx=None,
        n=None,
        method="cubic",
        return_dataset=False,
    ):
        """
        Interpolate in the parallel direction to get a higher resolution version of the
        variable.

        Parameters
        ----------
        region : str, optional
            By default, return a result with all regions interpolated separately and
            then combined. If an explicit region argument is passed, then return the
            variable from only that region. If the DataArray has already been restricted
            to a single region, pass `region=False` to skip calling `from_region()`
            again.
        psi : 1d or 2d array, optional
            Values of `psixy` to interpolate data to. If not given use `n` instead. If
            `psi` is given, it must be a 1d array with psi values for the region if
            `region` is passed and otherwise must be a 2d {x,y} array.
        dx : 1d array, optional
            New values of `dx`, corresponding to the values of `psi`. Required if `psi`
            is passed.
        n : int, optional
            The factor to increase the resolution by. Defaults to the value set by
            BoutDataset.setupParallelInterp(), or 10 if that has not been called.
        method : str, optional
            The interpolation method to use. Options from xarray.DataArray.interp(),
            currently: linear, nearest, zero, slinear, quadratic, cubic. Default is
            'cubic'.
        return_dataset : bool, optional
            If this is set to True, return a Dataset containing this variable as a
            member (by default returns a DataArray). Only used when region=None.

        Returns
        -------
        A new DataArray containing a high-resolution version of the variable. (If
        return_dataset=True, instead returns a Dataset containing the DataArray.)
        """

        if psi is not None and n is not None:
            raise ValueError(f"Cannot pass both psi and n, got psi={psi}, n={n}")

        tcoord = self.data.metadata["bout_tdim"]
        xcoord = self.data.metadata["bout_xdim"]
        ycoord = self.data.metadata["bout_ydim"]
        zcoord = self.data.metadata["bout_zdim"]

        if region is None:
            # Call the single-region version of this method for each region, and combine
            # the results together
            if psi is None:
                psi_parts = [None for _ in self._regions]
            else:
                psi_parts = [
                    psi.bout.from_region(region, with_guards={xcoord: 2, ycoord: 0})
                    .isel({ycoord: 0}, drop=True)
                    .data
                    for region in self._regions
                ]
            parts = [
                self.interpolate_radial(
                    region, psi=this_psi, n=n, method=method
                ).bout.to_dataset()
                for (region, this_psi) in zip(self._regions, psi_parts)
            ]

            # 'region' is not the same for all parts, and should not exist in the
            # result, so delete before merging
            for part in parts:
                if "region" in part.attrs:
                    del part.attrs["region"]
                if "region" in part[self.data.name].attrs:
                    del part[self.data.name].attrs["region"]

            result = xr.combine_by_coords(parts, combine_attrs="drop_conflicts")

            _make_1d_xcoord(result)

            if return_dataset:
                return result
            else:
                # Extract the DataArray to return
                # Cannot call apply_geometry here, because we have not set ixseps1,
                # ixseps2, which are needed to create the 'regions'.
                return result[self.data.name]

        da = self.data

        if region is not False:
            # Select a particular 'region' and interpolate to higher parallel resolution
            region = da.bout._regions[region]
            da = da.bout.from_region(region.name, with_guards={xcoord: 2, ycoord: 0})

        da = da.chunk({xcoord: None})

        old_psi = da["psi_poloidal"].isel({ycoord: 0}, drop=True).values

        if psi is not None:
            if dx is None:
                raise ValueError("It is required to pass dx if psi is passed")
        else:
            # Do a rough approximation to the boundary values - expect accurate
            # interpolations to be done by passing psi from a new grid file
            if n is None:
                n = self.fine_interpolation_factor
            mxg = da.metadata["MXG"]
            if da.metadata["keep_xboundaries"] and region.connection_inner_x is None:
                xbndry_lower = mxg
            else:
                xbndry_lower = 0
            if da.metadata["keep_xboundaries"] and region.connection_outer_x is None:
                xbndry_upper = mxg
            else:
                xbndry_upper = 0

            nx_fine = n * region.nx
            dx = (region.xouter - region.xinner) / nx_fine

            psi = np.linspace(
                region.xinner - (xbndry_lower - 0.5) * dx,
                region.xouter + (xbndry_upper - 0.5) * dx,
                nx_fine + xbndry_lower + xbndry_upper,
            )

            # Modify dx to be consistent with the higher resolution grid
            dx_array = xr.full_like(da["dx"], dx)

        # Use psi as a 1d x-coordinate for this interpolation. psixy depends only on x
        # in each region (although it may be a different function of x in different
        # regions).
        del da[xcoord]
        da[xcoord] = old_psi

        # This prevents da.interp() from being very slow.
        # Apparently large attrs (i.e. regions) on a coordinate which is passed as an
        # argument to dask.array.map_blocks() slow things down, maybe because coordinates
        # are numpy arrays, not dask arrays?
        # Slow-down was introduced in d062fa9e75c02fbfdd46e5d1104b9b12f034448f when
        # _add_attrs_to_var(updated_ds, ycoord) was added in geometries.py
        da[xcoord].attrs = {}

        da = da.interp(
            {xcoord: psi},
            assume_sorted=True,
            method=method,
            kwargs={"fill_value": "extrapolate"},
        )

        da = _update_metadata_increased_x_resolution(da)

        da["dx"][:] = dx.broadcast_like(da["dx"]).data

        # Remove regions which have incorrect information for the high-resolution grid.
        # New regions will be generated when creating a new Dataset in
        # BoutDataset.getHighParallelResVars
        del da.attrs["regions"]

        # Remove x-coordinate, will recreate x-coordinate for combined DataArray
        del da[xcoord]

        return da

<<<<<<< HEAD
    def interpolate_to_new_grid(
        self,
        new_gridfile,
        *,
        field_aligned_radial_interpolation=False,
        method="cubic",
        return_dataset=False,
    ):
        """
        Interpolate the DataArray onto a new set of grid points, given by a grid file.

        The grid file is asssumed to represent the same equilibrium as the one
        associated by the original DataArray, so that psi-values and poloidal distances
        along psi-contours of the equilibrium are the same.

        Note: poloidal_distance is used for parallel interpolation inside this method.
        For this, have to convert to numpy arrays for calculation. Means that dask
        cannot be used to parallelise that part of the calculation, so this method may
        be slow for large Datasets.

        Parameters
        ----------
        new_gridfile : str, pathlib.Path or Dataset
            Path to a new grid file, or grid file opened as a Dataset.
        field_aligned_radial_interpolation : bool, default False
            If set to True, transform to field-aligned grid for radial interpolation
            (parallel interpolation is always on field-aligned grid). Probably less
            accurate, at least in some parts of the grid where integrated shear is high,
            but may (especially if most of the turbulence is at the outboard midplane)
            produce a result that is better field-aligned and so creates less of an
            initial transient when restarting.
        method : str, optional
            The interpolation method to use. Options from xarray.DataArray.interp(),
            currently: linear, nearest, zero, slinear, quadratic, cubic. Default is
            'cubic'.
        return_dataset : bool, default False
            Return the result as a Dataset containing the new DataArray.
        """
        if not isinstance(new_gridfile, xr.Dataset):
            new_gridfile = open_boutdataset(
                new_gridfile,
                keep_xboundaries=da.metadata["keep_xboundaries"],
                keep_yboundaries=da.metadata["keep_yboundaries"],
                drop_variables=["theta"],
                info=False,
                geometry=self.data.geometry,
            )

        xcoord = self.data.metadata["bout_xdim"]
        ycoord = self.data.metadata["bout_ydim"]
        zcoord = self.data.metadata["bout_zdim"]

        da = self.data

        # apply_unfunc() of scipy.interp1d() fails with dask arrays, so load
        da.load()
        new_gridfile["poloidal_distance"].load()

        parts = []
        for region in self._regions:
            # Note, need to set 0 x-guards here. If we include x-guards in the radial
            # interpolation, poloidal_distance gets messed up at the edges for the
            # parallel interpolation because poloidal_distance does not have to be
            # consistent between different regions.
            part = da.bout.from_region(region, with_guards={xcoord: 0, ycoord: 2})

            # Radial interpolation first, because the psi coordinate is 1d (in each
            # region), so does not need to be interpolated in y-direction, whereas
            # poloidal_distance would need to be interpolated to the original
            # DataArray's radial grid points.
            psi_part = (
                new_gridfile["psi_poloidal"]
                .bout.from_region(region, with_guards={xcoord: 0, ycoord: 0})
                .isel({ycoord: 0}, drop=True)
            )
            dx_part = (
                new_gridfile["dx"]
                .bout.from_region(region, with_guards={xcoord: 0, ycoord: 0})
                .isel({ycoord: 0}, drop=True)
            )

            if field_aligned_radial_interpolation and zcoord in part.dims:
                part = part.bout.to_field_aligned()

            part = part.bout.interpolate_radial(
                False,
                psi=psi_part,
                dx=dx_part,
                method=method,
                return_dataset=return_dataset,
            )

            poloidal_distance_part = new_gridfile["poloidal_distance"].bout.from_region(
                region, with_guards={xcoord: 0, ycoord: 0}
            )
            dy_part = new_gridfile["dy"].bout.from_region(
                region, with_guards={xcoord: 0, ycoord: 0}
            )

            # apply_unfunc() of scipy.interp1d() fails with dask arrays, so load
            part.load()
            poloidal_distance_part.load()

            part = part.bout.interpolate_parallel(
                False,
                poloidal_distance=poloidal_distance_part,
                dy=dy_part,
                method=method,
                return_dataset=return_dataset,
            )

            if field_aligned_radial_interpolation and zcoord in part.dims:
                part = part.bout.from_field_aligned()

            # Get theta coordinate from new_gridfile, as interpolated versions may not
            # be consistent between different regions.
            part["theta"] = poloidal_distance_part["theta"]

            # 'region' is not the same for all parts, and should not exist in the
            # result, so delete
            if "region" in part.attrs:
                del part.attrs["region"]

            parts.append(part.to_dataset(name=self.data.name))

        result = xr.combine_by_coords(parts, combine_attrs="drop_conflicts")

        # Get attributes from original DataArray, then update for increased resolution
        result.attrs = self.data.attrs

        result = _update_metadata_increased_x_resolution(
            result,
            ixseps1=new_gridfile.metadata["ixseps1"],
            ixseps2=new_gridfile.metadata["ixseps2"],
            nx=new_gridfile.metadata["nx"],
        )
        result = _update_metadata_increased_y_resolution(
            result,
            jyseps1_1=new_gridfile.metadata["jyseps1_1"],
            jyseps2_1=new_gridfile.metadata["jyseps2_1"],
            jyseps1_2=new_gridfile.metadata["jyseps1_2"],
            jyseps2_2=new_gridfile.metadata["jyseps2_2"],
            ny_inner=new_gridfile.metadata["ny_inner"],
            ny=new_gridfile.metadata["ny"],
        )

        _make_1d_xcoord(result)

        if return_dataset:
            return result
        else:
            # Extract the DataArray to return
            result = apply_geometry(result, self.data.geometry)
            return result[self.data.name]
=======
    def add_cartesian_coordinates(self):
        """
        Add Cartesian (X,Y,Z) coordinates.

        Returns
        -------
        DataArray with new coordinates added, which are named 'X_cartesian',
        'Y_cartesian', and 'Z_cartesian'
        """
        return _add_cartesian_coordinates(self.data)
>>>>>>> a23da818

    def remove_yboundaries(self, return_dataset=False, remove_extra_upper=False):
        """
        Remove y-boundary points, if present, from the DataArray

        Parameters
        ----------
        return_dataset : bool, default False
            Return the result as a Dataset containing the new DataArray.
        """

        myg = self.data.metadata["MYG"]

        if (
            self.metadata["keep_yboundaries"] == 0 or myg == 0
        ) and not remove_extra_upper:
            # Ensure we do not modify any other references to metadata
            self.data.attrs["metadata"] = deepcopy(self.data.metadata)
            self.data.metadata["keep_yboundaries"] = 0
            # no y-boundary points to remove
            if return_dataset:
                return self.to_dataset()
            else:
                return self.data
        if self.metadata["keep_yboundaries"] == 0:
            myg = 0

        ycoord = self.data.metadata["bout_ydim"]
        parts = []
        for region in self._regions:
            part = self.data.bout.from_region(region, with_guards=0)
            part_region = list(part.bout._regions.values())[0]
            if part_region.connection_lower_y is None:
                part = part.isel({ycoord: slice(myg, None)})
            if part_region.connection_upper_y is None:
                part = part.isel(
                    {ycoord: slice(-myg if not remove_extra_upper else -myg - 1)}
                )
            del part.attrs["regions"]
            parts.append(part.bout.to_dataset())

        result = xr.combine_by_coords(parts)
        # Ensure we do not modify any other references to metadata
        result.attrs = copy(parts[0].attrs)
        result.attrs["metadata"] = deepcopy(self.data.metadata)
        result[self.data.name].attrs["metadata"] = deepcopy(self.data.metadata)

        # result is as if we had not kept y-boundaries when loading
        result.metadata["keep_yboundaries"] = 0
        result[self.data.name].metadata["keep_yboundaries"] = 0

        if remove_extra_upper:
            # modify jyseps*, ny_inner, ny so that sliced variable gets consistent
            # regions
            if result.metadata["jyseps1_2"] == result.metadata["jyseps2_1"]:
                # single-null
                result.metadata["ny"] -= 1
            else:
                # double-null
                result.metadata["ny_inner"] -= 1
                result.metadata["jyseps1_2"] -= 1
                result.metadata["jyseps2_2"] -= 1
                result.metadata["ny"] -= 2

        if return_dataset:
            return result
        else:
            # Extract the DataArray to return
            return result[self.data.name]

    def ddx(self):
        """
        Special method for calculating a derivative in the "bout_xdim"
        direction (radial, x-direction), needed because the 1d coordinate in this
        direction is index number, not coordinate values (because psi can be different
        in core and PFR regions).

        This method uses a second-order accurate central finite difference method to
        calculate the derivative.

        Note values at the boundaries will be NaN - if Dataset was loaded with
        keep_xboundaries=True, these should only ever be in boundary cells.
        """
        da = self.data
        xcoord = da.metadata["bout_xdim"]

        if da.cell_location == "CELL_CENTRE":
            dx = da["dx"]
        elif da.cell_location == "CELL_XLOW":
            dx = da["dx_CELL_XLOW"]
        elif da.cell_location == "CELL_YLOW":
            dx = da["dx_CELL_YLOW"]
        elif da.cell_location == "CELL_ZLOW":
            dx = da["dx_CELL_ZLOW"]
        else:
            raise ValueError(f'Unrecognised cell location "{da.cell_location}"')

        result = (da.shift({xcoord: -1}) - da.shift({xcoord: 1})) / (2.0 * dx)

        result.name = f"d({da.name})/dx"
        if "standard_name" in result.attrs:
            result.attrs["standard_name"] = f"d({result.attrs['standard_name']})/dx"
        if "long_name" in result.attrs:
            result.attrs["long_name"] = f"x-derivative of {result.attrs['long_name']}"
        if "units" in result.attrs:
            result.attrs["units"] = ""

        return result

    def ddy(self, region=None):
        """
        Special method for calculating a derivative in the "bout_ydim"
        direction (parallel, y-direction), needed because we need to (a) do the
        calculation region-by-region to take account of the branch cuts in the
        y-direction and (b) transform to a field-aligned grid to take parallel
        derivatives.

        This method uses a second-order accurate central finite difference
        method to calculate the derivative. It transforms to a globally field-aligned
        grid to calculate the derivative - there is currently no option to use the same
        method as the BOUT++ approach using 'yup' and 'ydown' fields.

        Note values at the boundaries will be NaN - if Dataset was loaded with
        keep_yboundaries=True, these should only ever be in boundary cells.

        Warnings
        --------
        Depending on how parallel boundary conditions were applied in the BOUT++
        PhysicsModel, the y-boundary cells may not contain valid data, in which case the
        result may be incorrect in the grid cell closest to the boundary.

        Parameters
        ----------
        region : str, optional
            By default, return a result with the derivative calculated in all regions
            separately and then combined. If an explicit region argument is passed, then
            return the result from only that region.

        Returns
        -------
        A new DataArray containing the y-derivative of the variable.
        """
        if region is None:
            # Call the single-region version of this method for each region, and combine
            # the results together
            parts = [self.ddy(r).to_dataset() for r in self._regions]

            # 'region' is not the same for all parts, and should not exist in the
            # result, so delete before merging
            for part in parts:
                if "region" in part.attrs:
                    del part.attrs["region"]

            name = self.data.name
            result = xr.combine_by_coords(parts)[f"d({name})/dy"]

            # regions get mixed up during the split and combine_by_coords, so reset them
            result.attrs["regions"] = self._regions

            return result

        da = self.data
        xcoord = da.metadata["bout_xdim"]
        ycoord = da.metadata["bout_ydim"]
        zcoord = da.metadata["bout_zdim"]

        da = self.data.bout.from_region(region, with_guards={xcoord: 0, ycoord: 1})

        if zcoord in da.dims and da.direction_y != "Aligned":
            aligned_input = False
            da = da.bout.to_field_aligned()
        else:
            aligned_input = True

        if da.cell_location == "CELL_CENTRE":
            dy = da["dy"]
        elif da.cell_location == "CELL_XLOW":
            dy = da["dy_CELL_XLOW"]
        elif da.cell_location == "CELL_YLOW":
            dy = da["dy_CELL_YLOW"]
        elif da.cell_location == "CELL_ZLOW":
            dy = da["dy_CELL_ZLOW"]
        else:
            raise ValueError(f'Unrecognised cell location "{da.cell_location}"')

        result = (da.shift({ycoord: -1}) - da.shift({ycoord: 1})) / (2.0 * dy)

        # Remove any y-guard cells
        region_object = da.bout._regions[region]
        if region_object.connection_lower_y is None:
            ylower = None
        else:
            ylower = 1
        if region_object.connection_upper_y is None:
            yupper = None
        else:
            yupper = -1
        result = result.isel({ycoord: slice(ylower, yupper)})

        if not aligned_input:
            # Want output in non-aligned coordinates
            result = result.bout.from_field_aligned()

        if "regions" in result.attrs:
            del result.attrs["regions"]

        result.name = f"d({da.name})/dy"
        if "standard_name" in result.attrs:
            result.attrs["standard_name"] = f"d({result.attrs['standard_name']})/dy"
        if "long_name" in result.attrs:
            result.attrs["long_name"] = f"y-derivative of {result.attrs['long_name']}"
        if "units" in result.attrs:
            result.attrs["units"] = ""

        return result

    def ddz(self):
        """
        Special method for calculating a derivative in the "bout_zdim"
        direction (toroidal, z-direction), needed because xarray's
        differentiate method doesn't have an option to handle a periodic
        dimension (as of xarray-0.17.0).

        This method uses a second-order accurate central finite difference method to
        calculate the derivative.
        """
        da = self.data
        zcoord = da.metadata["bout_zdim"]
        result = (
            da.roll({zcoord: -1}, roll_coords=False)
            - da.roll({zcoord: 1}, roll_coords=False)
        ) / (2.0 * da["dz"])

        result.name = f"d({da.name})/dz"
        if "standard_name" in result.attrs:
            result.attrs["standard_name"] = f"d({result.attrs['standard_name']})/dz"
        if "long_name" in result.attrs:
            result.attrs["long_name"] = f"z-derivative of {result.attrs['long_name']}"
        if "units" in result.attrs:
            result.attrs["units"] = ""

        return result

    def get_bounding_surfaces(self, coords=("R", "Z")):
        """
        Get bounding surfaces.
        Surfaces are returned as arrays of points describing a polygon, assuming the
        third spatial dimension is a symmetry direction.

        Parameters
        ----------
        coords : (str, str), default ("R", "Z")
            Pair of names of coordinates whose values are used to give the positions of
            the points in the result

        Returns
        -------
        result : list of DataArrays
            Each DataArray in the list contains points on a boundary, with size
            (<number of points in the bounding polygon>, 2). Points wind clockwise around
            the outside domain, and anti-clockwise around the inside (if there is an
            inner boundary).
        """
        return _get_bounding_surfaces(self.data, coords)

    def animate2D(
        self,
        animate_over=None,
        x=None,
        y=None,
        animate=True,
        axis_coords=None,
        fps=10,
        save_as=None,
        ax=None,
        poloidal_plot=False,
        logscale=None,
        **kwargs,
    ):
        """
        Plots a color plot which is animated with time over the specified
        coordinate.

        Currently only supports 2D+1 data, which it plots with animatplot's
        wrapping of matplotlib's pcolormesh.

        Parameters
        ----------
        animate_over : str, optional
            Dimension over which to animate, defaults to the time dimension
        x : str, optional
            Dimension to use on the x axis, default is None - then use the first spatial
            dimension of the data
        y : str, optional
            Dimension to use on the y axis, default is None - then use the second spatial
            dimension of the data
        animate : bool, optional
            If set to false, do not create the animation, just return the block or blocks
        axis_coords : None, str, dict
            Coordinates to use for axis labelling.
            - None: Use the dimension coordinate for each axis, if it exists.
            - "index": Use the integer index values.
            - dict: keys are dimension names, values set axis_coords for each axis
              separately. Values can be: None, "index", the name of a 1d variable or
              coordinate (which must have the dimension given by 'key'), or a 1d
              numpy array, dask array or DataArray whose length matches the length of
              the dimension given by 'key'.
            Only affects time coordinate for plots with poloidal_plot=True.
        fps : int, optional
            Frames per second of resulting gif
        save_as : True or str, optional
            If str is passed, save the animation as save_as+'.gif'.
            If True is passed, save the animation with a default name,
            '<variable name>_over_<animate_over>.gif'
        ax : matplotlib.pyplot.axes object, optional
            Axis on which to plot the gif
        poloidal_plot : bool, optional
            Use animate_poloidal to make a plot in R-Z coordinates (input field must be
            (t,x,y))
        logscale : bool or float, optional
            If True, default to a logarithmic color scale instead of a linear one.
            If a non-bool type is passed it is treated as a float used to set the linear
            threshold of a symmetric logarithmic scale as
            linthresh=min(abs(vmin),abs(vmax))*logscale, defaults to 1e-5 if True is
            passed.
        aspect : str or None, optional
            Argument to set_aspect(). Defaults to "equal" for poloidal plots and "auto"
            for others.
        kwargs : dict, optional
            Additional keyword arguments are passed on to the plotting function
            (animatplot.blocks.Pcolormesh).

        Returns
        -------
        animation or blocks
            If animate==True, returns an animatplot.Animation object, otherwise
            returns a list of animatplot.blocks.Pcolormesh instances.
        """

        data = self.data
        variable = data.name
        n_dims = len(data.dims)

        if n_dims == 3:
            vmin = kwargs.pop("vmin") if "vmin" in kwargs else data.min().values
            vmax = kwargs.pop("vmax") if "vmax" in kwargs else data.max().values
            kwargs["norm"] = _create_norm(
                logscale, kwargs.get("norm", None), vmin, vmax
            )

            if poloidal_plot:
                print(
                    "{} data passed has {} dimensions - making poloidal plot with "
                    "animate_poloidal()".format(variable, str(n_dims))
                )
                if x is not None:
                    kwargs["x"] = x
                if y is not None:
                    kwargs["y"] = y
                poloidal_blocks = animate_poloidal(
                    data,
                    animate_over=animate_over,
                    animate=animate,
                    axis_coords=axis_coords,
                    fps=fps,
                    save_as=save_as,
                    ax=ax,
                    **kwargs,
                )
                return poloidal_blocks
            else:
                print(
                    "{} data passed has {} dimensions - will use "
                    "animatplot.blocks.Pcolormesh()".format(variable, str(n_dims))
                )
                pcolormesh_block = animate_pcolormesh(
                    data=data,
                    animate_over=animate_over,
                    x=x,
                    y=y,
                    animate=animate,
                    axis_coords=axis_coords,
                    fps=fps,
                    save_as=save_as,
                    ax=ax,
                    **kwargs,
                )
                return pcolormesh_block
        else:
            raise ValueError(
                "Data passed has an unsupported number of dimensions "
                "({})".format(str(n_dims))
            )

    def animate1D(
        self,
        animate_over=None,
        animate=True,
        axis_coords=None,
        fps=10,
        save_as=None,
        sep_pos=None,
        ax=None,
        **kwargs,
    ):
        """
        Plots a line plot which is animated over time over the specified coordinate.

        Currently only supports 1D+1 data, which it plots with animatplot's wrapping of
        matplotlib's plot.

        Parameters
        ----------
        animate_over : str, optional
            Dimension over which to animate, defaults to the time dimension
        axis_coords : None, str, dict
            Coordinates to use for axis labelling.
            - None: Use the dimension coordinate for each axis, if it exists.
            - "index": Use the integer index values.
            - dict: keys are dimension names, values set axis_coords for each axis
              separately. Values can be: None, "index", the name of a 1d variable or
              coordinate (which must have the dimension given by 'key'), or a 1d
              numpy array, dask array or DataArray whose length matches the length of
              the dimension given by 'key'.
        fps : int, optional
            Frames per second of resulting gif
        save_as : True or str, optional
            If str is passed, save the animation as save_as+'.gif'.
            If True is passed, save the animation with a default name,
            '<variable name>_over_<animate_over>.gif'
        sep_pos : int, optional
            Radial position at which to plot the separatrix
        ax : Axes, optional
            A matplotlib axes instance to plot to. If None, create a new
            figure and axes, and plot to that
        aspect : str or None, optional
            Argument to set_aspect(), defaults to "auto"
        kwargs : dict, optional
            Additional keyword arguments are passed on to the plotting function
            (animatplot.blocks.Line).

        Returns
        -------
        animation or block
            If animate==True, returns an animatplot.Animation object, otherwise
            returns an animatplot.blocks.Line instance.
        """

        data = self.data
        variable = data.name
        n_dims = len(data.dims)

        if n_dims == 2:
            print(
                "{} data passed has {} dimensions - will use "
                "animatplot.blocks.Line()".format(variable, str(n_dims))
            )
            line_block = animate_line(
                data=data,
                animate_over=animate_over,
                axis_coords=axis_coords,
                sep_pos=sep_pos,
                animate=animate,
                fps=fps,
                save_as=save_as,
                ax=ax,
                **kwargs,
            )
            return line_block

    def interpolate_from_unstructured(
        self,
        *,
        fill_value=np.nan,
        structured_output=True,
        unstructured_dim_name="unstructured_dim",
        **kwargs,
    ):
        """Interpolate DataArray onto new grids of some existing coordinates

        Parameters
        ----------
        **kwargs : (str, array)
            Each keyword is the name of a coordinate in the DataArray, the argument is a
            1d array giving the values of that coordinate on the output grid
        fill_value : float, default np.nan
            fill_value passed through to scipy.interpolation.griddata
        structured_output : bool, default True
            If True, treat output coordinates values as a structured grid.
            If False, output coordinate values must all have the same length and are not
            broadcast together.
        unstructured_dim_name : str, default "unstructured_dim"
            Name used for the dimension in the output that replaces the dimensions of
            the interpolated coordinates. Only used if structured_output=False.

        Returns
        -------
        DataArray
            Data interpolated onto a new, structured grid
        """

        da = self.data

        if structured_output:
            new_coords = {
                name: xr.DataArray(values, dims=name) for name, values in kwargs.items()
            }

            coord_arrays = tuple(
                np.meshgrid(*[values for values in kwargs.values()], indexing="ij")
            )

            new_output_dims = [d for d in kwargs]
        else:
            new_coords = {
                name: xr.DataArray(values, dims=unstructured_dim_name)
                for name, values in kwargs.items()
            }

            coord_arrays = tuple(kwargs.values())

            lengths = [len(c) for c in coord_arrays]
            if np.any([x != lengths[0] for x in lengths[1:]]):
                raise ValueError(
                    f"When structured_output=False, all the arrays of output coordinate"
                    f"values must have the same length. Got lengths "
                    f"{dict((name, len(coord)) for name, coord in kwargs.items())}"
                )

            new_output_dims = [unstructured_dim_name]

        # Figure out number of dimensions in the coordinates to be interpolated
        dims = set()
        for coord in kwargs:
            dims = dims.union(da[coord].dims)
        dims = tuple(dims)
        ndim = len(dims)

        # dimensions that are not being interpolated
        remaining_dims = tuple(d for d in da.dims if d not in dims)

        # Select interpolation method
        if ndim <= 2:
            # "cubic" only available for 1d or 2d interpolation
            method = "cubic"
        else:
            method = "linear"

        # extend input coordinates to cover all dims, so we can flatten them
        input_coords = []
        for coord in kwargs:
            data = da[coord]
            missing_dims = tuple(set(dims) - set(data.dims))
            expand = {dim: da.sizes[dim] for dim in missing_dims}
            expand_positions = tuple(dims.index(d) for d in missing_dims)
            da[coord] = data.expand_dims(expand, axis=expand_positions)

        # scipy.interpolate.griddata requires the axis being interpolated to be the first
        # one, so stack together 'dims', and then transpose so the resulting stacked
        # dimension is the first
        dims_name_list = [d for d in da.dims if d in dims]
        stacked_dim_name = "stacked_" + "_".join(dims_name_list)
        stacked = da.stack({stacked_dim_name: dims_name_list})
        stacked = stacked.transpose(
            *((stacked_dim_name,) + remaining_dims), transpose_coords=True
        )

        result = scipy_griddata(
            tuple(stacked[coord] for coord in kwargs),
            stacked,
            coord_arrays,
            method=method,
            fill_value=fill_value,
        )

        # griddata only sets points outside the 'convex hull' to fill_value
        # Nicer to set all points outside the grid boundaries to fill_value
        ###################################################################
        boundaries = self.get_bounding_surfaces(coords=[c for c in kwargs])
        points = np.stack(coord_arrays, axis=-1)

        # boundaries[0] is the outer boundary
        path = matplotlib.path.Path(boundaries[0], closed=True, readonly=True)
        is_contained = path.contains_points(points.reshape([-1, 2]))
        is_contained = is_contained.reshape(
            coord_arrays[0].shape + (1,) * len(remaining_dims)
        )
        result = np.where(is_contained, result, fill_value)

        # boundaries[1] is the inner boundary if it exists
        if len(boundaries) > 1:
            path = matplotlib.path.Path(boundaries[1], closed=True, readonly=True)
            is_contained = path.contains_points(points.reshape([-1, 2]))
            is_contained = is_contained.reshape(
                coord_arrays[0].shape + (1,) * len(remaining_dims)
            )
            result = np.where(is_contained, fill_value, result)

        if len(boundaries) > 2:
            raise ValueError(f"Found {len(boundaries)} boundaries, expected at most 2")

        # Create DataArray to return, with as much metadata as possible retained
        ########################################################################
        new_coords.update(
            {
                name: array
                for name, array in stacked.coords.items()
                if stacked_dim_name not in array.dims
            }
        )

        result = xr.DataArray(
            result,
            dims=new_output_dims + list(remaining_dims),
            coords=new_coords,
            name=da.name,
            attrs=da.attrs,
        )

        return result

    def interpolate_to_cartesian(self, *args, **kwargs):
        """
        Interpolate the DataArray to a regular Cartesian grid.

        This method is intended to be used to produce data for visualisation, which
        normally does not require double-precision values, so by default the data is
        converted to `np.float32`. Pass `use_float32=False` to retain the original
        precision.

        Parameters
        ----------
        nX : int (default 300)
            Number of grid points in the X direction
        nY : int (default 300)
            Number of grid points in the Y direction
        nZ : int (default 100)
            Number of grid points in the Z direction
        use_float32 : bool (default True)
            Downgrade precision to `np.float32`?
        fill_value : float (default np.nan)
            Value to use for points outside the interpolation domain (passed to
            `scipy.RegularGridInterpolator`)

        See Also
        --------
        BoutDataset.interpolate_to_cartesian
        """
        da = self.data
        name = da.name
        ds = da.to_dataset()
        # Dataset needs geometry and metadata attributes, but these are not copied from
        # the DataArray by default
        ds.attrs["geometry"] = da.geometry
        ds.attrs["metadata"] = da.metadata
        return ds.bout.interpolate_to_cartesian(*args, **kwargs)[name]

    # BOUT-specific plotting functionality: methods that plot on a poloidal (R-Z) plane
    def contour(self, ax=None, **kwargs):
        """
        Contour-plot a radial-poloidal slice on the R-Z plane
        """
        return plotfuncs.plot2d_wrapper(self.data, xr.plot.contour, ax=ax, **kwargs)

    def contourf(self, ax=None, **kwargs):
        """
        Filled-contour-plot a radial-poloidal slice on the R-Z plane
        """
        return plotfuncs.plot2d_wrapper(self.data, xr.plot.contourf, ax=ax, **kwargs)

    def pcolormesh(self, ax=None, **kwargs):
        """
        Colour-plot a radial-poloidal slice on the R-Z plane
        """
        return plotfuncs.plot2d_wrapper(self.data, xr.plot.pcolormesh, ax=ax, **kwargs)

    def plot_regions(self, ax=None, **kwargs):
        """
        Plot the regions into which xBOUT splits radial-poloidal arrays to handle
        tokamak topology.
        """
        return plotfuncs.plot_regions(self.data, ax=ax, **kwargs)<|MERGE_RESOLUTION|>--- conflicted
+++ resolved
@@ -17,14 +17,10 @@
 from .plotting.utils import _create_norm
 from .region import _from_region
 from .utils import (
-<<<<<<< HEAD
+    _add_cartesian_coordinates,
     _make_1d_xcoord,
     _update_metadata_increased_x_resolution,
     _update_metadata_increased_y_resolution,
-=======
-    _add_cartesian_coordinates,
-    _update_metadata_increased_resolution,
->>>>>>> a23da818
     _get_bounding_surfaces,
 )
 
@@ -673,7 +669,6 @@
 
         return da
 
-<<<<<<< HEAD
     def interpolate_to_new_grid(
         self,
         new_gridfile,
@@ -828,7 +823,7 @@
             # Extract the DataArray to return
             result = apply_geometry(result, self.data.geometry)
             return result[self.data.name]
-=======
+
     def add_cartesian_coordinates(self):
         """
         Add Cartesian (X,Y,Z) coordinates.
@@ -839,7 +834,6 @@
         'Y_cartesian', and 'Z_cartesian'
         """
         return _add_cartesian_coordinates(self.data)
->>>>>>> a23da818
 
     def remove_yboundaries(self, return_dataset=False, remove_extra_upper=False):
         """
