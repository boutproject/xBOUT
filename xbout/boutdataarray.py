from copy import copy, deepcopy
from pprint import pformat as prettyformat
from functools import partial

import dask.array
import matplotlib.path
import numpy as np
from scipy.interpolate import griddata as scipy_griddata

import xarray as xr
from xarray import register_dataarray_accessor

from .geometries import apply_geometry
from .load import open_boutdataset
from .plotting.animate import animate_poloidal, animate_pcolormesh, animate_line
from .plotting import plotfuncs
from .plotting.utils import _create_norm
from .region import _from_region
from .utils import (
    _add_cartesian_coordinates,
    _make_1d_xcoord,
    _update_metadata_increased_x_resolution,
    _update_metadata_increased_y_resolution,
    _get_bounding_surfaces,
)


@register_dataarray_accessor("bout")
class BoutDataArrayAccessor:
    """
    Contains BOUT-specific methods to use on BOUT++ dataarrays opened by
    selecting a variable from a BOUT++ dataset.

    These BOUT-specific methods and attributes are accessed via the bout
    accessor, e.g. `da.bout.options` returns a `BoutOptionsFile` instance.
    """

    def __init__(self, da):
        self.data = da
        self.metadata = da.attrs.get("metadata")  # None if just grid file
        self.options = da.attrs.get("options")  # None if no inp file

    def __str__(self):
        """
        String representation of the BoutDataArray.

        Accessed by print(da.bout)
        """

        styled = partial(prettyformat, indent=4, compact=True)
        text = (
            "<xbout.BoutDataset>\n"
            + "Contains:\n{}\n".format(str(self.data))
            + "Metadata:\n{}\n".format(styled(self.metadata))
        )
        if self.options:
            text += "Options:\n{}".format(styled(self.options))
        return text

    def to_dataset(self):
        """
        Convert a DataArray to a Dataset, copying the attributes from the DataArray to
        the Dataset, and dropping attributes that only make sense for a DataArray
        """
        da = self.data
        ds = da.to_dataset()

        ds.attrs = deepcopy(da.attrs)

        def dropIfExists(ds, name):
            if name in ds.attrs:
                del ds.attrs[name]

        dropIfExists(ds, "direction_y")
        dropIfExists(ds, "direction_z")
        dropIfExists(ds, "cell_location")

        return ds

    def _shift_z(self, zShift):
        """
        Shift a DataArray in the periodic, toroidal direction using FFTs.

        Parameters
        ----------
        zShift : DataArray
            The angle to shift by
        """
        # Would be nice to use the xrft package for this, but xrft does not currently
        # implement inverse Fourier transforms (although there is an open PR
        # https://github.com/xgcm/xrft/pull/81 to add this).

        # Use dask.array.fft if self.data.data is a dask array
        if isinstance(self.data.data, dask.array.Array):
            fft = dask.array.fft
        else:
            fft = np.fft

        nz = self.data.metadata["nz"]
        # Assume dz is constant here - using FFTs doesn't make much sense if z isn't a
        # toroidal angle coordinate.
        zlength = nz * self.data["dz"].values.flatten()[0]
        nmodes = nz // 2 + 1

        # Get axis position of dimension to transform
        axis = self.data.dims.index(self.data.metadata["bout_zdim"])

        # Create list the dimensions of FFT'd array
        fft_dims = list(deepcopy(self.data.dims))
        fft_dims[axis] = "kz"

        # Fourier transform to get the DataArray in k-space
        data_fft = fft.rfft(self.data.data, axis=axis)

        # Complex phase for rotation by angle zShift
        kz = 2.0 * np.pi * xr.DataArray(np.arange(0, nmodes), dims="kz") / zlength
        phase = 1.0j * kz * zShift

        # Ensure dimensions are in correct order for numpy broadcasting
        extra_dims = deepcopy(fft_dims)
        for dim in phase.dims:
            extra_dims.remove(dim)
        phase = phase.expand_dims(extra_dims)
        phase = phase.transpose(*fft_dims, transpose_coords=True)

        data_shifted_fft = data_fft * np.exp(phase.data)

        data_shifted = fft.irfft(data_shifted_fft, n=nz, axis=axis)

        # Return a DataArray with the same attributes as self, but values from
        # data_shifted
        return self.data.copy(data=data_shifted)

    def to_field_aligned(self):
        """
        Transform DataArray to field-aligned coordinates, which are shifted with respect
        to the base coordinates by an angle zShift
        """
        if (
            self.data.cell_location == "CELL_CENTRE"
            or self.data.cell_location == "CELL_ZLOW"
        ):
            zShift_coord = "zShift"
        else:
            zShift_coord = "zShift_" + self.data.cell_location

        if self.data.direction_y != "Standard":
            raise ValueError(
                f"Cannot shift a {self.data.direction_y} type field to "
                "field-aligned coordinates"
            )

        if zShift_coord not in self.data.coords:
            raise ValueError(
                f"{zShift_coord} missing, cannot shift "
                f"{self.data.cell_location} field {self.data.name} to "
                f"field-aligned coordinates. Setting toroidal geometry is necessary to "
                f'use to_field_aligned() - did you pass the `geometry="toroidal"` '
                f"argument to open_boutdataset()?"
            )

        # zShift may have NaNs in the corners. These should not affect any useful
        # results, but may cause parts or all of arrays to be filled with NaN, even
        # where the entries should not depend on the NaN values. Replace NaN with 0 to
        # avoid this.
        result = self._shift_z(self.data[zShift_coord].fillna(0.0))
        result.attrs["direction_y"] = "Aligned"
        return result

    def from_field_aligned(self):
        """
        Transform DataArray from field-aligned coordinates, which are shifted with
        respect to the base coordinates by an angle zShift
        """
        if (
            self.data.cell_location == "CELL_CENTRE"
            or self.data.cell_location == "CELL_ZLOW"
        ):
            zShift_coord = "zShift"
        else:
            zShift_coord = "zShift_" + self.data.cell_location

        if self.data.direction_y != "Aligned":
            raise ValueError(
                f"Cannot shift a {self.data.direction_y} type field from "
                "field-aligned coordinates"
            )

        if zShift_coord not in self.data.coords:
            raise ValueError(
                f"{zShift_coord} missing, cannot shift "
                f"{self.data.cell_location} field {self.data.name} from "
                f"field-aligned coordinates. Setting toroidal geometry is necessary to "
                f'use from_field_aligned() - did you pass the `geometry="toroidal"` '
                f"argument to open_boutdataset()?"
            )

        # zShift may have NaNs in the corners. These should not affect any useful
        # results, but may cause parts or all of arrays to be filled with NaN, even
        # where the entries should not depend on the NaN values. Replace NaN with 0 to
        # avoid this.
        result = self._shift_z(-self.data[zShift_coord].fillna(0.0))
        result.attrs["direction_y"] = "Standard"
        return result

    @property
    def _regions(self):
        if "regions" not in self.data.attrs:
            raise ValueError(
                "Called a method requiring regions, but these have not been created. "
                "Please set the 'geometry' option when calling open_boutdataset() to "
                "create regions."
            )
        return self.data.attrs["regions"]

    def from_region(self, name, with_guards=None):
        """
        Get a logically-rectangular section of data from a certain region.
        Includes guard cells from neighbouring regions.

        Parameters
        ----------
        name : str
            Region to get data for
        with_guards : int or dict of int, optional
            Number of guard cells to include, by default use MXG and MYG from BOUT++.
            Pass a dict to set different numbers for different coordinates.
        """
        return _from_region(self.data, name, with_guards)

    @property
    def fine_interpolation_factor(self):
        """
        The default factor to increase resolution when doing parallel interpolation
        """
        return self.data.metadata["fine_interpolation_factor"]

    @fine_interpolation_factor.setter
    def fine_interpolation_factor(self, n):
        """
        Set the default factor to increase resolution when doing parallel interpolation.

        Parameters
        -----------
        n : int
            Factor to increase parallel resolution by
        """
        self.data.metadata["fine_interpolation_factor"] = n

    def interpolate_parallel(
        self,
        region=None,
        *,
        poloidal_distance=None,
        dy=None,
        n=None,
        toroidal_points=None,
        method="cubic",
        return_dataset=False,
    ):
        """
        Interpolate in the parallel direction to get a higher resolution version of the
        variable.

        Note: when using poloidal_distance for interpolation, have to convert to numpy
        arrays for calculation. This means that dask cannot be used to parallelise this
        calculation, so may be slow for large Datasets.

        Parameters
        ----------
        region : str, optional
            By default, return a result with all regions interpolated separately and then
            combined. If an explicit region argument is passed, then return the variable
            from only that region. If the DataArray has already been restricted to a
            single region, pass `region=False` to skip calling `from_region()` again.
        poloidal_distance : 2d array, optional
            Poloidal distance values to interpolate to - interpolation is calculated as
            a function of poloidal distance along psi contours. Should have the same
            radial grid size as the input. If not given, `n` is used instead.
        dy : 2d array, optional
            New values of `dy`, corresponding to the values of `poloidal_distance`.
            Required if `poloidal_distance` is passed.
        n : int, optional
            The factor to increase the resolution by. Defaults to the value set by
            BoutDataset.setupParallelInterp(), or 10 if that has not been called.
            If `n` is used, interpolation is onto a linearly spaced grid in grid-index
            space.
        toroidal_points : int or sequence of int, optional
            If int, number of toroidal points to output, applies a stride to toroidal
            direction to save memory usage. If sequence of int, the indexes of toroidal
            points for the output.
        method : str, optional
            The interpolation method to use. Options from xarray.DataArray.interp(),
            currently: linear, nearest, zero, slinear, quadratic, cubic. Default is
            'cubic'.
        return_dataset : bool, optional
            If this is set to True, return a Dataset containing this variable as a member
            (by default returns a DataArray). Only used when region=None.

        Returns
        -------
        A new DataArray containing a high-resolution version of the variable. (If
        return_dataset=True, instead returns a Dataset containing the DataArray.)
        """

        if region is None:
            # Call the single-region version of this method for each region, and combine
            # the results together

            # apply_unfunc of scipy.interp1d() fails if data is a dask array
            self.data.load()
            if poloidal_distance is None:
                poloidal_distance_parts = [None for _ in self._regions]
            else:
                poloidal_distance.load()
                poloidal_distance_parts = [
                    poloidal_distance.from_region(
                        region, with_guards={xcoord: 2, ycoord: 0}
                    )
                    .isel({ycoord: 0}, drop=True)
                    .data
                    for region in self._regions
                ]
            parts = [
                self.interpolate_parallel(
                    region,
                    poloidal_distance=this_poloidal_distance,
                    n=n,
                    toroidal_points=toroidal_points,
                    method=method,
                ).bout.to_dataset()
                for (region, this_poloidal_distance) in zip(
                    self._regions, poloidal_distance_parts
                )
            ]

            # 'region' is not the same for all parts, and should not exist in the result,
            # so delete before merging
            for part in parts:
                if "region" in part.attrs:
                    del part.attrs["region"]
                if "region" in part[self.data.name].attrs:
                    del part[self.data.name].attrs["region"]

            result = xr.combine_by_coords(parts, combine_attrs="drop_conflicts")

            if return_dataset:
                return result
            else:
                # Extract the DataArray to return
                result = apply_geometry(result, self.data.geometry)
                return result[self.data.name]

        da = self.data.copy()
        tcoord = da.metadata["bout_tdim"]
        xcoord = da.metadata["bout_xdim"]
        ycoord = da.metadata["bout_ydim"]
        zcoord = da.metadata["bout_zdim"]

        if region is not False:
            # Select a particular 'region' and interpolate to higher parallel resolution
            region = da.bout._regions[region]
            da = da.bout.from_region(region.name, with_guards={xcoord: 0, ycoord: 2})

        if zcoord in da.dims and da.direction_y != "Aligned":
            aligned_input = False
            da = da.bout.to_field_aligned()
        else:
            aligned_input = True

        if poloidal_distance is not None:
            # apply_unfunc of scipy.interp1d() fails if data is a dask array
            da.load()
            poloidal_distance.load()

            poloidal_distance = poloidal_distance.copy()
            # Need to delete xcoord 'indexer', because it is not present on 'result', so
            # would cause an error in apply_ufunc() if it was present.
            del poloidal_distance[xcoord]
            # Need to delete ycoord to avoid a clash below
            del poloidal_distance[ycoord]

            if n is not None:
                raise ValueError(
                    f"poloidal_distance and n cannot both be passed, got "
                    f"poloidal_distance={poloidal_distance} and n={n}"
                )
            if dy is None:
                raise ValueError()

            from scipy.interpolate import interp1d

            def y_interp_func(
                data, poloidal_distance_in, poloidal_distance_out, method=None
            ):
                interp_func = interp1d(
                    poloidal_distance_in, data, kind=method, assume_sorted=True
                )
                return interp_func(poloidal_distance_out)

            # Need to give different name to output dimension to avoid clash
            new_ycoord = ycoord + "_interpolate_to_new_grid_new_ycoord"
            poloidal_distance = poloidal_distance.rename({ycoord: new_ycoord})
            result = xr.apply_ufunc(
                y_interp_func,
                da,
                da["poloidal_distance"],
                poloidal_distance,
                method,
                input_core_dims=[[ycoord], [ycoord], [new_ycoord], []],
                output_core_dims=[[new_ycoord]],
                exclude_dims=set([ycoord]),
                vectorize=True,
                dask="parallelized",
                dask_gufunc_kwargs={
                    "output_sizes": {new_ycoord: poloidal_distance.sizes[new_ycoord]}
                },
            )
            # Rename new_ycoord back to ycoord for output
            result = result.rename({new_ycoord: ycoord})

            # Transpose to original dimension order
            result = result.transpose(*da.dims)

            result.attrs = da.attrs.copy()
            da = result

            if dy is None:
                raise ValueError(
                    "It is required to pass dy if poloidal_distance is passed"
                )

            da = _update_metadata_increased_y_resolution(da)

            da["dy"] = dy
        else:
            if n is None:
                n = self.fine_interpolation_factor

            da = da.chunk({ycoord: None})

            ny_fine = n * region.ny
            dy = (region.yupper - region.ylower) / ny_fine

            myg = da.metadata["MYG"]
            if da.metadata["keep_yboundaries"] and region.connection_lower_y is None:
                ybndry_lower = myg
            else:
                ybndry_lower = 0
            if da.metadata["keep_yboundaries"] and region.connection_upper_y is None:
                ybndry_upper = myg
            else:
                ybndry_upper = 0

            y_fine = np.linspace(
                region.ylower - (ybndry_lower - 0.5) * dy,
                region.yupper + (ybndry_upper - 0.5) * dy,
                ny_fine + ybndry_lower + ybndry_upper,
            )

            # This prevents da.interp() from being very slow.
            # Apparently large attrs (i.e. regions) on a coordinate which is passed as
            # an argument to dask.array.map_blocks() slow things down, maybe because
            # coordinates are numpy arrays, not dask arrays?
            # Slow-down was introduced in d062fa9e75c02fbfdd46e5d1104b9b12f034448f when
            # _add_attrs_to_var(updated_ds, ycoord) was added in geometries.py
            da[ycoord].attrs = {}

            da = da.interp(
                {ycoord: y_fine.data},
                assume_sorted=True,
                method=method,
                kwargs={"fill_value": "extrapolate"},
            )

            da = _update_metadata_increased_y_resolution(da, n=n)

            # Modify dy to be consistent with the higher resolution grid
            dy_array = xr.DataArray(
                np.full([da.sizes[xcoord], da.sizes[ycoord]], dy), dims=[xcoord, ycoord]
            )
            da["dy"] = da["dy"].copy(data=dy_array)

            # Remove regions which have incorrect information for the high-resolution
            # grid.  New regions will be generated when creating a new Dataset in
            # BoutDataset.getHighParallelResVars
            del da.attrs["regions"]

        if not aligned_input:
            # Want output in non-aligned coordinates
            da = da.bout.from_field_aligned()

        if toroidal_points is not None and zcoord in da.sizes:
            if isinstance(toroidal_points, int):
                nz = len(da[zcoord])
                zstride = (nz + toroidal_points - 1) // toroidal_points
                da = da.isel(**{zcoord: slice(None, None, zstride)})
            else:
                da = da.isel(**{zcoord: toroidal_points})

        return da

    def interpolate_radial(
        self,
        region=None,
        *,
        psi=None,
        dx=None,
        n=None,
        method="cubic",
        return_dataset=False,
    ):
        """
        Interpolate in the parallel direction to get a higher resolution version of the
        variable.

        Parameters
        ----------
        region : str, optional
            By default, return a result with all regions interpolated separately and
            then combined. If an explicit region argument is passed, then return the
            variable from only that region. If the DataArray has already been restricted
            to a single region, pass `region=False` to skip calling `from_region()`
            again.
        psi : 1d or 2d array, optional
            Values of `psixy` to interpolate data to. If not given use `n` instead. If
            `psi` is given, it must be a 1d array with psi values for the region if
            `region` is passed and otherwise must be a 2d {x,y} array.
        dx : 1d array, optional
            New values of `dx`, corresponding to the values of `psi`. Required if `psi`
            is passed.
        n : int, optional
            The factor to increase the resolution by. Defaults to the value set by
            BoutDataset.setupParallelInterp(), or 10 if that has not been called.
        method : str, optional
            The interpolation method to use. Options from xarray.DataArray.interp(),
            currently: linear, nearest, zero, slinear, quadratic, cubic. Default is
            'cubic'.
        return_dataset : bool, optional
            If this is set to True, return a Dataset containing this variable as a
            member (by default returns a DataArray). Only used when region=None.

        Returns
        -------
        A new DataArray containing a high-resolution version of the variable. (If
        return_dataset=True, instead returns a Dataset containing the DataArray.)
        """

        if psi is not None and n is not None:
            raise ValueError(f"Cannot pass both psi and n, got psi={psi}, n={n}")

        tcoord = self.data.metadata["bout_tdim"]
        xcoord = self.data.metadata["bout_xdim"]
        ycoord = self.data.metadata["bout_ydim"]
        zcoord = self.data.metadata["bout_zdim"]

        if region is None:
            # Call the single-region version of this method for each region, and combine
            # the results together
            if psi is None:
                psi_parts = [None for _ in self._regions]
            else:
                psi_parts = [
                    psi.bout.from_region(region, with_guards={xcoord: 2, ycoord: 0})
                    .isel({ycoord: 0}, drop=True)
                    .data
                    for region in self._regions
                ]
            parts = [
                self.interpolate_radial(
                    region, psi=this_psi, n=n, method=method
                ).bout.to_dataset()
                for (region, this_psi) in zip(self._regions, psi_parts)
            ]

            # 'region' is not the same for all parts, and should not exist in the
            # result, so delete before merging
            for part in parts:
                if "region" in part.attrs:
                    del part.attrs["region"]
                if "region" in part[self.data.name].attrs:
                    del part[self.data.name].attrs["region"]

            result = xr.combine_by_coords(parts, combine_attrs="drop_conflicts")

            _make_1d_xcoord(result)

            if return_dataset:
                return result
            else:
                # Extract the DataArray to return
                # Cannot call apply_geometry here, because we have not set ixseps1,
                # ixseps2, which are needed to create the 'regions'.
                return result[self.data.name]

        da = self.data

        if region is not False:
            # Select a particular 'region' and interpolate to higher parallel resolution
            region = da.bout._regions[region]
            da = da.bout.from_region(region.name, with_guards={xcoord: 2, ycoord: 0})

        da = da.chunk({xcoord: None})

        old_psi = da["psi_poloidal"].isel({ycoord: 0}, drop=True).values

        if psi is not None:
            if dx is None:
                raise ValueError("It is required to pass dx if psi is passed")
        else:
            # Do a rough approximation to the boundary values - expect accurate
            # interpolations to be done by passing psi from a new grid file
            if n is None:
                n = self.fine_interpolation_factor
            mxg = da.metadata["MXG"]
            if da.metadata["keep_xboundaries"] and region.connection_inner_x is None:
                xbndry_lower = mxg
            else:
                xbndry_lower = 0
            if da.metadata["keep_xboundaries"] and region.connection_outer_x is None:
                xbndry_upper = mxg
            else:
                xbndry_upper = 0

            nx_fine = n * region.nx
            dx = (region.xouter - region.xinner) / nx_fine

            psi = np.linspace(
                region.xinner - (xbndry_lower - 0.5) * dx,
                region.xouter + (xbndry_upper - 0.5) * dx,
                nx_fine + xbndry_lower + xbndry_upper,
            )

            # Modify dx to be consistent with the higher resolution grid
            dx_array = xr.full_like(da["dx"], dx)

        # Use psi as a 1d x-coordinate for this interpolation. psixy depends only on x
        # in each region (although it may be a different function of x in different
        # regions).
        del da[xcoord]
        da[xcoord] = old_psi

        # This prevents da.interp() from being very slow.
        # Apparently large attrs (i.e. regions) on a coordinate which is passed as an
        # argument to dask.array.map_blocks() slow things down, maybe because coordinates
        # are numpy arrays, not dask arrays?
        # Slow-down was introduced in d062fa9e75c02fbfdd46e5d1104b9b12f034448f when
        # _add_attrs_to_var(updated_ds, ycoord) was added in geometries.py
        da[xcoord].attrs = {}

        da = da.interp(
<<<<<<< HEAD
            {xcoord: psi},
=======
            {ycoord: y_fine},
>>>>>>> 27bfab60
            assume_sorted=True,
            method=method,
            kwargs={"fill_value": "extrapolate"},
        )

        da = _update_metadata_increased_x_resolution(da)

        da["dx"][:] = dx.broadcast_like(da["dx"]).data

        # Remove regions which have incorrect information for the high-resolution grid.
        # New regions will be generated when creating a new Dataset in
        # BoutDataset.getHighParallelResVars
        del da.attrs["regions"]

        # Remove x-coordinate, will recreate x-coordinate for combined DataArray
        del da[xcoord]

        return da

    def interpolate_to_new_grid(
        self,
        new_gridfile,
        *,
        field_aligned_radial_interpolation=False,
        method="cubic",
        return_dataset=False,
    ):
        """
        Interpolate the DataArray onto a new set of grid points, given by a grid file.

        The grid file is asssumed to represent the same equilibrium as the one
        associated by the original DataArray, so that psi-values and poloidal distances
        along psi-contours of the equilibrium are the same.

        Note: poloidal_distance is used for parallel interpolation inside this method.
        For this, have to convert to numpy arrays for calculation. Means that dask
        cannot be used to parallelise that part of the calculation, so this method may
        be slow for large Datasets.

        Parameters
        ----------
        new_gridfile : str, pathlib.Path or Dataset
            Path to a new grid file, or grid file opened as a Dataset.
        field_aligned_radial_interpolation : bool, default False
            If set to True, transform to field-aligned grid for radial interpolation
            (parallel interpolation is always on field-aligned grid). Probably less
            accurate, at least in some parts of the grid where integrated shear is high,
            but may (especially if most of the turbulence is at the outboard midplane)
            produce a result that is better field-aligned and so creates less of an
            initial transient when restarting.
        method : str, optional
            The interpolation method to use. Options from xarray.DataArray.interp(),
            currently: linear, nearest, zero, slinear, quadratic, cubic. Default is
            'cubic'.
        return_dataset : bool, default False
            Return the result as a Dataset containing the new DataArray.
        """
        if not isinstance(new_gridfile, xr.Dataset):
            new_gridfile = open_boutdataset(
                new_gridfile,
                keep_xboundaries=da.metadata["keep_xboundaries"],
                keep_yboundaries=da.metadata["keep_yboundaries"],
                drop_variables=["theta"],
                info=False,
                geometry=self.data.geometry,
            )

        xcoord = self.data.metadata["bout_xdim"]
        ycoord = self.data.metadata["bout_ydim"]
        zcoord = self.data.metadata["bout_zdim"]

        da = self.data

        # apply_unfunc() of scipy.interp1d() fails with dask arrays, so load
        da.load()
        new_gridfile["poloidal_distance"].load()

        parts = []
        for region in self._regions:
            # Note, need to set 0 x-guards here. If we include x-guards in the radial
            # interpolation, poloidal_distance gets messed up at the edges for the
            # parallel interpolation because poloidal_distance does not have to be
            # consistent between different regions.
            part = da.bout.from_region(region, with_guards={xcoord: 0, ycoord: 2})

            # Radial interpolation first, because the psi coordinate is 1d (in each
            # region), so does not need to be interpolated in y-direction, whereas
            # poloidal_distance would need to be interpolated to the original
            # DataArray's radial grid points.
            psi_part = (
                new_gridfile["psi_poloidal"]
                .bout.from_region(region, with_guards={xcoord: 0, ycoord: 0})
                .isel({ycoord: 0}, drop=True)
            )
            dx_part = (
                new_gridfile["dx"]
                .bout.from_region(region, with_guards={xcoord: 0, ycoord: 0})
                .isel({ycoord: 0}, drop=True)
            )

            if field_aligned_radial_interpolation and zcoord in part.dims:
                part = part.bout.to_field_aligned()

            part = part.bout.interpolate_radial(
                False,
                psi=psi_part,
                dx=dx_part,
                method=method,
                return_dataset=return_dataset,
            )

            poloidal_distance_part = new_gridfile["poloidal_distance"].bout.from_region(
                region, with_guards={xcoord: 0, ycoord: 0}
            )
            dy_part = new_gridfile["dy"].bout.from_region(
                region, with_guards={xcoord: 0, ycoord: 0}
            )

            # apply_unfunc() of scipy.interp1d() fails with dask arrays, so load
            part.load()
            poloidal_distance_part.load()

            part = part.bout.interpolate_parallel(
                False,
                poloidal_distance=poloidal_distance_part,
                dy=dy_part,
                method=method,
                return_dataset=return_dataset,
            )

            if field_aligned_radial_interpolation and zcoord in part.dims:
                part = part.bout.from_field_aligned()

            # Get theta coordinate from new_gridfile, as interpolated versions may not
            # be consistent between different regions.
            part["theta"] = poloidal_distance_part["theta"]

            # 'region' is not the same for all parts, and should not exist in the
            # result, so delete
            if "region" in part.attrs:
                del part.attrs["region"]

            parts.append(part.to_dataset(name=self.data.name))

        result = xr.combine_by_coords(parts, combine_attrs="drop_conflicts")

        # Get attributes from original DataArray, then update for increased resolution
        result.attrs = self.data.attrs

        result = _update_metadata_increased_x_resolution(
            result,
            ixseps1=new_gridfile.metadata["ixseps1"],
            ixseps2=new_gridfile.metadata["ixseps2"],
            nx=new_gridfile.metadata["nx"],
        )
        result = _update_metadata_increased_y_resolution(
            result,
            jyseps1_1=new_gridfile.metadata["jyseps1_1"],
            jyseps2_1=new_gridfile.metadata["jyseps2_1"],
            jyseps1_2=new_gridfile.metadata["jyseps1_2"],
            jyseps2_2=new_gridfile.metadata["jyseps2_2"],
            ny_inner=new_gridfile.metadata["ny_inner"],
            ny=new_gridfile.metadata["ny"],
        )

        _make_1d_xcoord(result)

        if return_dataset:
            return result
        else:
            # Extract the DataArray to return
            result = apply_geometry(result, self.data.geometry)
            return result[self.data.name]

    def add_cartesian_coordinates(self):
        return _add_cartesian_coordinates(self.data)

    def add_cartesian_coordinates(self):
        """
        Add Cartesian (X,Y,Z) coordinates.

        Returns
        -------
        DataArray with new coordinates added, which are named 'X_cartesian',
        'Y_cartesian', and 'Z_cartesian'
        """
        return _add_cartesian_coordinates(self.data)

    def remove_yboundaries(self, return_dataset=False, remove_extra_upper=False):
        """
        Remove y-boundary points, if present, from the DataArray

        Parameters
        ----------
        return_dataset : bool, default False
            Return the result as a Dataset containing the new DataArray.
        """

        myg = self.data.metadata["MYG"]

        if (
            self.metadata["keep_yboundaries"] == 0 or myg == 0
        ) and not remove_extra_upper:
            # Ensure we do not modify any other references to metadata
            self.data.attrs["metadata"] = deepcopy(self.data.metadata)
            self.data.metadata["keep_yboundaries"] = 0
            # no y-boundary points to remove
            if return_dataset:
                return self.to_dataset()
            else:
                return self.data
        if self.metadata["keep_yboundaries"] == 0:
            myg = 0

        ycoord = self.data.metadata["bout_ydim"]
        parts = []
        for region in self._regions:
            part = self.data.bout.from_region(region, with_guards=0)
            part_region = list(part.bout._regions.values())[0]
            if part_region.connection_lower_y is None:
                part = part.isel({ycoord: slice(myg, None)})
            if part_region.connection_upper_y is None:
                part = part.isel(
                    {ycoord: slice(-myg if not remove_extra_upper else -myg - 1)}
                )
            del part.attrs["regions"]
            parts.append(part.bout.to_dataset())

        result = xr.combine_by_coords(parts)
        # Ensure we do not modify any other references to metadata
        result.attrs = copy(parts[0].attrs)
        result.attrs["metadata"] = deepcopy(self.data.metadata)
        result[self.data.name].attrs["metadata"] = deepcopy(self.data.metadata)

        # result is as if we had not kept y-boundaries when loading
        result.metadata["keep_yboundaries"] = 0
        result[self.data.name].metadata["keep_yboundaries"] = 0

        if remove_extra_upper:
            # modify jyseps*, ny_inner, ny so that sliced variable gets consistent
            # regions
            if result.metadata["jyseps1_2"] == result.metadata["jyseps2_1"]:
                # single-null
                result.metadata["ny"] -= 1
            else:
                # double-null
                result.metadata["ny_inner"] -= 1
                result.metadata["jyseps1_2"] -= 1
                result.metadata["jyseps2_2"] -= 1
                result.metadata["ny"] -= 2

        if return_dataset:
            return result
        else:
            # Extract the DataArray to return
            return result[self.data.name]

    def ddx(self):
        """
        Special method for calculating a derivative in the "bout_xdim"
        direction (radial, x-direction), needed because the 1d coordinate in this
        direction is index number, not coordinate values (because psi can be different
        in core and PFR regions).

        This method uses a second-order accurate central finite difference method to
        calculate the derivative.

        Note values at the boundaries will be NaN - if Dataset was loaded with
        keep_xboundaries=True, these should only ever be in boundary cells.
        """
        da = self.data
        xcoord = da.metadata["bout_xdim"]

        if da.cell_location == "CELL_CENTRE":
            dx = da["dx"]
        elif da.cell_location == "CELL_XLOW":
            dx = da["dx_CELL_XLOW"]
        elif da.cell_location == "CELL_YLOW":
            dx = da["dx_CELL_YLOW"]
        elif da.cell_location == "CELL_ZLOW":
            dx = da["dx_CELL_ZLOW"]
        else:
            raise ValueError(f'Unrecognised cell location "{da.cell_location}"')

        result = (da.shift({xcoord: -1}) - da.shift({xcoord: 1})) / (2.0 * dx)

        result.name = f"d({da.name})/dx"
        if "standard_name" in result.attrs:
            result.attrs["standard_name"] = f"d({result.attrs['standard_name']})/dx"
        if "long_name" in result.attrs:
            result.attrs["long_name"] = f"x-derivative of {result.attrs['long_name']}"
        if "units" in result.attrs:
            result.attrs["units"] = ""

        return result

    def ddy(self, region=None):
        """
        Special method for calculating a derivative in the "bout_ydim"
        direction (parallel, y-direction), needed because we need to (a) do the
        calculation region-by-region to take account of the branch cuts in the
        y-direction and (b) transform to a field-aligned grid to take parallel
        derivatives.

        This method uses a second-order accurate central finite difference
        method to calculate the derivative. It transforms to a globally field-aligned
        grid to calculate the derivative - there is currently no option to use the same
        method as the BOUT++ approach using 'yup' and 'ydown' fields.

        Note values at the boundaries will be NaN - if Dataset was loaded with
        keep_yboundaries=True, these should only ever be in boundary cells.

        Warnings
        --------
        Depending on how parallel boundary conditions were applied in the BOUT++
        PhysicsModel, the y-boundary cells may not contain valid data, in which case the
        result may be incorrect in the grid cell closest to the boundary.

        Parameters
        ----------
        region : str, optional
            By default, return a result with the derivative calculated in all regions
            separately and then combined. If an explicit region argument is passed, then
            return the result from only that region.

        Returns
        -------
        A new DataArray containing the y-derivative of the variable.
        """
        if region is None:
            # Call the single-region version of this method for each region, and combine
            # the results together
            parts = [self.ddy(r).to_dataset() for r in self._regions]

            # 'region' is not the same for all parts, and should not exist in the
            # result, so delete before merging
            for part in parts:
                if "region" in part.attrs:
                    del part.attrs["region"]

            name = self.data.name
            result = xr.combine_by_coords(parts)[f"d({name})/dy"]

            # regions get mixed up during the split and combine_by_coords, so reset them
            result.attrs["regions"] = self._regions

            return result

        da = self.data
        xcoord = da.metadata["bout_xdim"]
        ycoord = da.metadata["bout_ydim"]
        zcoord = da.metadata["bout_zdim"]

        da = self.data.bout.from_region(region, with_guards={xcoord: 0, ycoord: 1})

        if zcoord in da.dims and da.direction_y != "Aligned":
            aligned_input = False
            da = da.bout.to_field_aligned()
        else:
            aligned_input = True

        if da.cell_location == "CELL_CENTRE":
            dy = da["dy"]
        elif da.cell_location == "CELL_XLOW":
            dy = da["dy_CELL_XLOW"]
        elif da.cell_location == "CELL_YLOW":
            dy = da["dy_CELL_YLOW"]
        elif da.cell_location == "CELL_ZLOW":
            dy = da["dy_CELL_ZLOW"]
        else:
            raise ValueError(f'Unrecognised cell location "{da.cell_location}"')

        result = (da.shift({ycoord: -1}) - da.shift({ycoord: 1})) / (2.0 * dy)

        # Remove any y-guard cells
        region_object = da.bout._regions[region]
        if region_object.connection_lower_y is None:
            ylower = None
        else:
            ylower = 1
        if region_object.connection_upper_y is None:
            yupper = None
        else:
            yupper = -1
        result = result.isel({ycoord: slice(ylower, yupper)})

        if not aligned_input:
            # Want output in non-aligned coordinates
            result = result.bout.from_field_aligned()

        if "regions" in result.attrs:
            del result.attrs["regions"]

        result.name = f"d({da.name})/dy"
        if "standard_name" in result.attrs:
            result.attrs["standard_name"] = f"d({result.attrs['standard_name']})/dy"
        if "long_name" in result.attrs:
            result.attrs["long_name"] = f"y-derivative of {result.attrs['long_name']}"
        if "units" in result.attrs:
            result.attrs["units"] = ""

        return result

    def ddz(self):
        """
        Special method for calculating a derivative in the "bout_zdim"
        direction (toroidal, z-direction), needed because xarray's
        differentiate method doesn't have an option to handle a periodic
        dimension (as of xarray-0.17.0).

        This method uses a second-order accurate central finite difference method to
        calculate the derivative.
        """
        da = self.data
        zcoord = da.metadata["bout_zdim"]
        result = (
            da.roll({zcoord: -1}, roll_coords=False)
            - da.roll({zcoord: 1}, roll_coords=False)
        ) / (2.0 * da["dz"])

        result.name = f"d({da.name})/dz"
        if "standard_name" in result.attrs:
            result.attrs["standard_name"] = f"d({result.attrs['standard_name']})/dz"
        if "long_name" in result.attrs:
            result.attrs["long_name"] = f"z-derivative of {result.attrs['long_name']}"
        if "units" in result.attrs:
            result.attrs["units"] = ""

        return result

    def get_bounding_surfaces(self, coords=("R", "Z")):
        """
        Get bounding surfaces.
        Surfaces are returned as arrays of points describing a polygon, assuming the
        third spatial dimension is a symmetry direction.

        Parameters
        ----------
        coords : (str, str), default ("R", "Z")
            Pair of names of coordinates whose values are used to give the positions of
            the points in the result

        Returns
        -------
        result : list of DataArrays
            Each DataArray in the list contains points on a boundary, with size
            (<number of points in the bounding polygon>, 2). Points wind clockwise around
            the outside domain, and anti-clockwise around the inside (if there is an
            inner boundary).
        """
        return _get_bounding_surfaces(self.data, coords)

    def animate2D(
        self,
        animate_over=None,
        x=None,
        y=None,
        animate=True,
        axis_coords=None,
        fps=10,
        save_as=None,
        ax=None,
        poloidal_plot=False,
        logscale=None,
        **kwargs,
    ):
        """
        Plots a color plot which is animated with time over the specified
        coordinate.

        Currently only supports 2D+1 data, which it plots with animatplot's
        wrapping of matplotlib's pcolormesh.

        Parameters
        ----------
        animate_over : str, optional
            Dimension over which to animate, defaults to the time dimension
        x : str, optional
            Dimension to use on the x axis, default is None - then use the first spatial
            dimension of the data
        y : str, optional
            Dimension to use on the y axis, default is None - then use the second spatial
            dimension of the data
        animate : bool, optional
            If set to false, do not create the animation, just return the block or blocks
        axis_coords : None, str, dict
            Coordinates to use for axis labelling.
            - None: Use the dimension coordinate for each axis, if it exists.
            - "index": Use the integer index values.
            - dict: keys are dimension names, values set axis_coords for each axis
              separately. Values can be: None, "index", the name of a 1d variable or
              coordinate (which must have the dimension given by 'key'), or a 1d
              numpy array, dask array or DataArray whose length matches the length of
              the dimension given by 'key'.
            Only affects time coordinate for plots with poloidal_plot=True.
        fps : int, optional
            Frames per second of resulting gif
        save_as : True or str, optional
            If str is passed, save the animation as save_as+'.gif'.
            If True is passed, save the animation with a default name,
            '<variable name>_over_<animate_over>.gif'
        ax : matplotlib.pyplot.axes object, optional
            Axis on which to plot the gif
        poloidal_plot : bool, optional
            Use animate_poloidal to make a plot in R-Z coordinates (input field must be
            (t,x,y))
        logscale : bool or float, optional
            If True, default to a logarithmic color scale instead of a linear one.
            If a non-bool type is passed it is treated as a float used to set the linear
            threshold of a symmetric logarithmic scale as
            linthresh=min(abs(vmin),abs(vmax))*logscale, defaults to 1e-5 if True is
            passed.
        aspect : str or None, optional
            Argument to set_aspect(). Defaults to "equal" for poloidal plots and "auto"
            for others.
        kwargs : dict, optional
            Additional keyword arguments are passed on to the plotting function
            (animatplot.blocks.Pcolormesh).

        Returns
        -------
        animation or blocks
            If animate==True, returns an animatplot.Animation object, otherwise
            returns a list of animatplot.blocks.Pcolormesh instances.
        """

        data = self.data
        variable = data.name
        n_dims = len(data.dims)

        if n_dims == 3:
            vmin = kwargs.pop("vmin") if "vmin" in kwargs else data.min().values
            vmax = kwargs.pop("vmax") if "vmax" in kwargs else data.max().values
            kwargs["norm"] = _create_norm(
                logscale, kwargs.get("norm", None), vmin, vmax
            )

            if poloidal_plot:
                print(
                    "{} data passed has {} dimensions - making poloidal plot with "
                    "animate_poloidal()".format(variable, str(n_dims))
                )
                if x is not None:
                    kwargs["x"] = x
                if y is not None:
                    kwargs["y"] = y
                poloidal_blocks = animate_poloidal(
                    data,
                    animate_over=animate_over,
                    animate=animate,
                    axis_coords=axis_coords,
                    fps=fps,
                    save_as=save_as,
                    ax=ax,
                    **kwargs,
                )
                return poloidal_blocks
            else:
                print(
                    "{} data passed has {} dimensions - will use "
                    "animatplot.blocks.Pcolormesh()".format(variable, str(n_dims))
                )
                pcolormesh_block = animate_pcolormesh(
                    data=data,
                    animate_over=animate_over,
                    x=x,
                    y=y,
                    animate=animate,
                    axis_coords=axis_coords,
                    fps=fps,
                    save_as=save_as,
                    ax=ax,
                    **kwargs,
                )
                return pcolormesh_block
        else:
            raise ValueError(
                "Data passed has an unsupported number of dimensions "
                "({})".format(str(n_dims))
            )

    def animate1D(
        self,
        animate_over=None,
        animate=True,
        axis_coords=None,
        fps=10,
        save_as=None,
        sep_pos=None,
        ax=None,
        **kwargs,
    ):
        """
        Plots a line plot which is animated over time over the specified coordinate.

        Currently only supports 1D+1 data, which it plots with animatplot's wrapping of
        matplotlib's plot.

        Parameters
        ----------
        animate_over : str, optional
            Dimension over which to animate, defaults to the time dimension
        axis_coords : None, str, dict
            Coordinates to use for axis labelling.
            - None: Use the dimension coordinate for each axis, if it exists.
            - "index": Use the integer index values.
            - dict: keys are dimension names, values set axis_coords for each axis
              separately. Values can be: None, "index", the name of a 1d variable or
              coordinate (which must have the dimension given by 'key'), or a 1d
              numpy array, dask array or DataArray whose length matches the length of
              the dimension given by 'key'.
        fps : int, optional
            Frames per second of resulting gif
        save_as : True or str, optional
            If str is passed, save the animation as save_as+'.gif'.
            If True is passed, save the animation with a default name,
            '<variable name>_over_<animate_over>.gif'
        sep_pos : int, optional
            Radial position at which to plot the separatrix
        ax : Axes, optional
            A matplotlib axes instance to plot to. If None, create a new
            figure and axes, and plot to that
        aspect : str or None, optional
            Argument to set_aspect(), defaults to "auto"
        kwargs : dict, optional
            Additional keyword arguments are passed on to the plotting function
            (animatplot.blocks.Line).

        Returns
        -------
        animation or block
            If animate==True, returns an animatplot.Animation object, otherwise
            returns an animatplot.blocks.Line instance.
        """

        data = self.data
        variable = data.name
        n_dims = len(data.dims)

        if n_dims == 2:
            print(
                "{} data passed has {} dimensions - will use "
                "animatplot.blocks.Line()".format(variable, str(n_dims))
            )
            line_block = animate_line(
                data=data,
                animate_over=animate_over,
                axis_coords=axis_coords,
                sep_pos=sep_pos,
                animate=animate,
                fps=fps,
                save_as=save_as,
                ax=ax,
                **kwargs,
            )
            return line_block

    def interpolate_from_unstructured(
        self,
        *,
        fill_value=np.nan,
        structured_output=True,
        unstructured_dim_name="unstructured_dim",
        **kwargs,
    ):
        """Interpolate DataArray onto new grids of some existing coordinates

        Parameters
        ----------
        **kwargs : (str, array)
            Each keyword is the name of a coordinate in the DataArray, the argument is a
            1d array giving the values of that coordinate on the output grid
        fill_value : float, default np.nan
            fill_value passed through to scipy.interpolation.griddata
        structured_output : bool, default True
            If True, treat output coordinates values as a structured grid.
            If False, output coordinate values must all have the same length and are not
            broadcast together.
        unstructured_dim_name : str, default "unstructured_dim"
            Name used for the dimension in the output that replaces the dimensions of
            the interpolated coordinates. Only used if structured_output=False.

        Returns
        -------
        DataArray
            Data interpolated onto a new, structured grid
        """

        da = self.data

        if structured_output:
            new_coords = {
                name: xr.DataArray(values, dims=name) for name, values in kwargs.items()
            }

            coord_arrays = tuple(
                np.meshgrid(*[values for values in kwargs.values()], indexing="ij")
            )

            new_output_dims = [d for d in kwargs]
        else:
            new_coords = {
                name: xr.DataArray(values, dims=unstructured_dim_name)
                for name, values in kwargs.items()
            }

            coord_arrays = tuple(kwargs.values())

            lengths = [len(c) for c in coord_arrays]
            if np.any([x != lengths[0] for x in lengths[1:]]):
                raise ValueError(
                    f"When structured_output=False, all the arrays of output coordinate"
                    f"values must have the same length. Got lengths "
                    f"{dict((name, len(coord)) for name, coord in kwargs.items())}"
                )

            new_output_dims = [unstructured_dim_name]

        # Figure out number of dimensions in the coordinates to be interpolated
        dims = set()
        for coord in kwargs:
            dims = dims.union(da[coord].dims)
        dims = tuple(dims)
        ndim = len(dims)

        # dimensions that are not being interpolated
        remaining_dims = tuple(d for d in da.dims if d not in dims)

        # Select interpolation method
        if ndim <= 2:
            # "cubic" only available for 1d or 2d interpolation
            method = "cubic"
        else:
            method = "linear"

        # extend input coordinates to cover all dims, so we can flatten them
        input_coords = []
        for coord in kwargs:
            data = da[coord]
            missing_dims = tuple(set(dims) - set(data.dims))
            expand = {dim: da.sizes[dim] for dim in missing_dims}
            expand_positions = tuple(dims.index(d) for d in missing_dims)
            da[coord] = data.expand_dims(expand, axis=expand_positions)

        # scipy.interpolate.griddata requires the axis being interpolated to be the first
        # one, so stack together 'dims', and then transpose so the resulting stacked
        # dimension is the first
        dims_name_list = [d for d in da.dims if d in dims]
        stacked_dim_name = "stacked_" + "_".join(dims_name_list)
        stacked = da.stack({stacked_dim_name: dims_name_list})
        stacked = stacked.transpose(
            *((stacked_dim_name,) + remaining_dims), transpose_coords=True
        )

        result = scipy_griddata(
            tuple(stacked[coord] for coord in kwargs),
            stacked,
            coord_arrays,
            method=method,
            fill_value=fill_value,
        )

        # griddata only sets points outside the 'convex hull' to fill_value
        # Nicer to set all points outside the grid boundaries to fill_value
        ###################################################################
        boundaries = self.get_bounding_surfaces(coords=[c for c in kwargs])
        points = np.stack(coord_arrays, axis=-1)

        # boundaries[0] is the outer boundary
        path = matplotlib.path.Path(boundaries[0], closed=True, readonly=True)
        is_contained = path.contains_points(points.reshape([-1, 2]))
        is_contained = is_contained.reshape(
            coord_arrays[0].shape + (1,) * len(remaining_dims)
        )
        result = np.where(is_contained, result, fill_value)

        # boundaries[1] is the inner boundary if it exists
        if len(boundaries) > 1:
            path = matplotlib.path.Path(boundaries[1], closed=True, readonly=True)
            is_contained = path.contains_points(points.reshape([-1, 2]))
            is_contained = is_contained.reshape(
                coord_arrays[0].shape + (1,) * len(remaining_dims)
            )
            result = np.where(is_contained, fill_value, result)

        if len(boundaries) > 2:
            raise ValueError(f"Found {len(boundaries)} boundaries, expected at most 2")

        # Create DataArray to return, with as much metadata as possible retained
        ########################################################################
        new_coords.update(
            {
                name: array
                for name, array in stacked.coords.items()
                if stacked_dim_name not in array.dims
            }
        )

        result = xr.DataArray(
            result,
            dims=new_output_dims + list(remaining_dims),
            coords=new_coords,
            name=da.name,
            attrs=da.attrs,
        )

        return result

    def interpolate_to_cartesian(self, *args, **kwargs):
        """
        Interpolate the DataArray to a regular Cartesian grid.

        This method is intended to be used to produce data for visualisation, which
        normally does not require double-precision values, so by default the data is
        converted to `np.float32`. Pass `use_float32=False` to retain the original
        precision.

        Parameters
        ----------
        nX : int (default 300)
            Number of grid points in the X direction
        nY : int (default 300)
            Number of grid points in the Y direction
        nZ : int (default 100)
            Number of grid points in the Z direction
        use_float32 : bool (default True)
            Downgrade precision to `np.float32`?
        fill_value : float (default np.nan)
            Value to use for points outside the interpolation domain (passed to
            `scipy.RegularGridInterpolator`)

        See Also
        --------
        BoutDataset.interpolate_to_cartesian
        """
        da = self.data
        name = da.name
        ds = da.to_dataset()
        # Dataset needs geometry and metadata attributes, but these are not copied from
        # the DataArray by default
        ds.attrs["geometry"] = da.geometry
        ds.attrs["metadata"] = da.metadata
        return ds.bout.interpolate_to_cartesian(*args, **kwargs)[name]

    # BOUT-specific plotting functionality: methods that plot on a poloidal (R-Z) plane
    def contour(self, ax=None, **kwargs):
        """
        Contour-plot a radial-poloidal slice on the R-Z plane
        """
        return plotfuncs.plot2d_wrapper(self.data, xr.plot.contour, ax=ax, **kwargs)

    def contourf(self, ax=None, **kwargs):
        """
        Filled-contour-plot a radial-poloidal slice on the R-Z plane
        """
        return plotfuncs.plot2d_wrapper(self.data, xr.plot.contourf, ax=ax, **kwargs)

    def pcolormesh(self, ax=None, **kwargs):
        """
        Colour-plot a radial-poloidal slice on the R-Z plane
        """
        return plotfuncs.plot2d_wrapper(self.data, xr.plot.pcolormesh, ax=ax, **kwargs)

    def plot_regions(self, ax=None, **kwargs):
        """
        Plot the regions into which xBOUT splits radial-poloidal arrays to handle
        tokamak topology.
        """
        return plotfuncs.plot_regions(self.data, ax=ax, **kwargs)

    def plot3d(self, ax=None, **kwargs):
        """
        Make a 3d plot

        Warnings
        --------

        3d plotting functionality is still a bit of a work in progress. Bugs are likely, and
        help developing is welcome!

        Parameters
        ----------

        See plotfuncs.plot3d()
        """
        return plotfuncs.plot3d(self.data, **kwargs)<|MERGE_RESOLUTION|>--- conflicted
+++ resolved
@@ -649,11 +649,7 @@
         da[xcoord].attrs = {}
 
         da = da.interp(
-<<<<<<< HEAD
             {xcoord: psi},
-=======
-            {ycoord: y_fine},
->>>>>>> 27bfab60
             assume_sorted=True,
             method=method,
             kwargs={"fill_value": "extrapolate"},
@@ -827,9 +823,6 @@
             # Extract the DataArray to return
             result = apply_geometry(result, self.data.geometry)
             return result[self.data.name]
-
-    def add_cartesian_coordinates(self):
-        return _add_cartesian_coordinates(self.data)
 
     def add_cartesian_coordinates(self):
         """
