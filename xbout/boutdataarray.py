--- conflicted
+++ resolved
@@ -10,13 +10,9 @@
 from .plotting.animate import animate_poloidal, animate_pcolormesh, animate_line
 from .plotting import plotfuncs
 from .plotting.utils import _create_norm
-<<<<<<< HEAD
-from .region import Region
-from .utils import _update_metadata_increased_resolution
-=======
 from .region import (Region, _concat_inner_guards, _concat_outer_guards,
                      _concat_lower_guards, _concat_upper_guards)
->>>>>>> ae4ff960
+from .utils import _update_metadata_increased_resolution
 
 
 @register_dataarray_accessor('bout')
