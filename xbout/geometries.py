--- conflicted
+++ resolved
@@ -68,7 +68,6 @@
     else:
         updated_ds = add_geometry_coords(ds)
 
-<<<<<<< HEAD
     # Add global 1D coordinates
     # ######################
     # Note the global coordinates used here are defined so that they are zero at
@@ -125,8 +124,6 @@
                          dims=zcoord)
         updated_ds = updated_ds.assign_coords(**{zcoord: z})
 
-=======
->>>>>>> a89feb66
     return updated_ds
 
 
@@ -180,97 +177,27 @@
 
     coordinates = _set_default_toroidal_coordinates(coordinates)
 
-<<<<<<< HEAD
-    # If the coordinates already exist, we are re-applying the geometry and do not need
-    # to add them again.
-    # Ignore coordinates['z'] because ds might be Field2D-type without a z-dimension, and
-    # if the other coordinates all match for a Field3D-type ds, we must actually be
-    # re-applying the geometry.
-    # Ignore coordinates['t'] because we do not rename 't' or make a t-coordinate
-    if not np.all([c in ds.coords or c == coordinates['z'] or c == coordinates['t']
-                   for c in coordinates.values()]):
-
-        # Check whether coordinates names conflict with variables in ds
-        bad_names = [name for name in coordinates.values()
-                     if name in ds and name not in ds.coords]
-        if bad_names:
-            raise ValueError("Coordinate names {} clash with variables in the dataset. "
-                             "Register a different geometry to provide alternative "
-                             "names. It may be useful to use the 'coordinates' argument "
-                             "to add_toroidal_geometry_coords() for this."
-                             .format(bad_names))
-
-        # Get extra geometry information from grid file if it's not in the dump files
-        needed_variables = ['psixy', 'Rxy', 'Zxy']
-        for v in needed_variables:
-            if v not in ds:
-                if grid is None:
-                    raise ValueError(f"Grid file is required to provide {v}. Pass the "
-                                     f"grid file name as the 'gridfilepath' argument to "
-                                     f"open_boutdataset().")
-                ds[v] = grid[v]
-
-        # Rename 't' if user requested it
-        ds = ds.rename(t=coordinates['t'])
-
-        # Change names of dimensions to Orthogonal Toroidal ones
-        ds = ds.rename(y=coordinates['y'])
-
-        # TODO automatically make this coordinate 1D in simplified cases?
-        ds = ds.rename(psixy=coordinates['x'])
-        ds = ds.set_coords(coordinates['x'])
-        ds[coordinates['x']].attrs['units'] = 'Wb'
-
-        # Record which dimensions 't', 'x', and 'y' were renamed to.
-        ds.metadata['bout_tdim'] = coordinates['t']
-        # x dimension not renamed, so this is still 'x'
-        ds.metadata['bout_xdim'] = 'x'
-        ds.metadata['bout_ydim'] = coordinates['y']
-
-        # If full data (not just grid file) then toroidal dim will be present
-        if 'z' in ds.dims:
-            ds = ds.rename(z=coordinates['z'])
-
-            # Record which dimension 'z' was renamed to.
-            ds.metadata['bout_zdim'] = coordinates['z']
-
-        # Add 2D Cylindrical coordinates
-        if ('R' not in ds) and ('Z' not in ds):
-            ds = ds.rename(Rxy='R', Zxy='Z')
-            ds = ds.set_coords(('R', 'Z'))
-        else:
-            ds = ds.set_coords(('Rxy', 'Zxy'))
-
-        # Add zShift as a coordinate, so that it gets interpolated along with a variable
-        try:
-            ds = ds.set_coords('zShift')
-        except KeyError:
-            pass
-
-    ds = _create_regions_toroidal(ds)
-=======
+    if set(coordinates.values()).issubset(set(ds.coords).union(ds.dims)):
+        # Loading a Dataset which already had the coordinates created for it
+        ds = _create_regions_toroidal(ds)
+        return ds
+
     # Check whether coordinates names conflict with variables in ds
-    bad_names = [name for name in coordinates.values() if name in ds.data_vars]
+    bad_names = [name for name in coordinates.values() if name in ds and name not in ds.coords]
     if bad_names:
         raise ValueError("Coordinate names {} clash with variables in the dataset. "
                          "Register a different geometry to provide alternative names. "
                          "It may be useful to use the 'coordinates' argument to "
                          "add_toroidal_geometry_coords() for this.".format(bad_names))
 
-    if set(coordinates.values()).issubset(set(ds.coords).union(ds.dims)):
-        # Loading a Dataset which already had the coordinates created for it
-        ds = _create_regions_toroidal(ds)
-        return ds
-
     # Get extra geometry information from grid file if it's not in the dump files
     needed_variables = ['psixy', 'Rxy', 'Zxy']
     for v in needed_variables:
         if v not in ds:
             if grid is None:
-                raise ValueError(
-                    f"Grid file is required to provide {v}. Pass the grid file name as "
-                    f"the 'gridfilepath' argument to open_boutdataset()."
-                )
+                raise ValueError("Grid file is required to provide %s. Pass the grid "
+                                 "file name as the 'gridfilepath' argument to "
+                                 "open_boutdataset().")
             ds[v] = grid[v]
 
     # Rename 't' if user requested it
@@ -339,7 +266,6 @@
         ds = ds.set_coords('zShift')
     except KeyError:
         pass
->>>>>>> a89feb66
 
     ds = _create_regions_toroidal(ds)
 
@@ -351,48 +277,19 @@
 
     coordinates = _set_default_toroidal_coordinates(coordinates)
 
-<<<<<<< HEAD
-    ds = add_toroidal_geometry_coords(ds, coordinates=coordinates, grid=grid)
-
-    # If 'r' already in ds.coords, then we are re-applying this geometry so can skip this
-    # part
-    if 'r' not in ds.coords:
-        # Add 'hthe' from grid file, needed below for radial coordinate
-        if 'hthe' not in ds:
-            hthe_from_grid = True
-            ycoord = 'y'
-            if grid is None:
-                raise ValueError("Grid file is required to provide %s. Pass the grid "
-                                 "file name as the 'gridfilepath' argument to "
-                                 "open_boutdataset().")
-            ds['hthe'] = grid['hthe']
-        else:
-            hthe_from_grid = False
-            ycoord = coordinates['y']
-
-        # Add 1D radial coordinate
-        if 'r' in ds:
-            raise ValueError("Cannot have variable 'r' in dataset when using "
-                             "geometry='s-alpha'")
-        ds['r'] = ds['hthe'].isel({ycoord: 0}).squeeze(drop=True)
-        ds['r'].attrs['units'] = 'm'
-        ds = ds.set_coords('r')
-        ds = ds.rename(x='r')
-        ds.metadata['bout_xdim'] = 'r'
-
-        if hthe_from_grid:
-            # remove hthe because it does not have correct metadata
-            del ds['hthe']
-=======
     if set(coordinates.values()).issubset(set(ds.coords).union(ds.dims)):
         # Loading a Dataset which already had the coordinates created for it
         ds = _create_regions_toroidal(ds)
         return ds
 
+
+    ds = add_toroidal_geometry_coords(ds, coordinates=coordinates, grid=grid)
+
     # Get extra geometry information from grid file if it's not in the dump files
     # Add 'hthe' from grid file, needed below for radial coordinate
     if 'hthe' not in ds:
         hthe_from_grid = True
+        ycoord = "y"
         if grid is None:
             raise ValueError("Grid file is required to provide %s. Pass the grid "
                              "file name as the 'gridfilepath' argument to "
@@ -400,23 +297,22 @@
         ds['hthe'] = grid['hthe']
     else:
         hthe_from_grid = False
-
-    ds = add_toroidal_geometry_coords(ds, coordinates=coordinates, grid=grid)
+        ycoord = coordinates["y"]
 
     # Add 1D radial coordinate
     if 'r' in ds:
         raise ValueError("Cannot have variable 'r' in dataset when using "
                          "geometry='s-alpha'")
-    ds['r'] = ds['hthe'].isel({coordinates['y']: 0}).squeeze(drop=True)
+    ds['r'] = ds['hthe'].isel({ycoord: 0}).squeeze(drop=True)
     ds['r'].attrs['units'] = 'm'
     # remove x-index coordinate, don't need when we have 'r' as a radial coordinate
     ds = ds.drop('x')
     ds = ds.set_coords('r')
     ds = ds.rename(x='r')
+    ds.metadata['bout_xdim'] = 'r'
 
     if hthe_from_grid:
         # remove hthe because it does not have correct metadata
         del ds['hthe']
->>>>>>> a89feb66
 
     return ds