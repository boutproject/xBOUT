--- conflicted
+++ resolved
@@ -1,9 +1,6 @@
 import pytest
 
-<<<<<<< HEAD
-=======
 import dask.array
->>>>>>> 71c0160c
 import numpy as np
 import numpy.testing as npt
 from pathlib import Path
@@ -29,14 +26,10 @@
         assert dict_equiv(ds.attrs, new_ds.attrs)
         assert dict_equiv(ds.metadata, new_ds.metadata)
 
-<<<<<<< HEAD
     @pytest.mark.parametrize('nz', [pytest.param(6, marks=pytest.mark.long),
                                     7,
                                     pytest.param(8, marks=pytest.mark.long),
                                     pytest.param(9, marks=pytest.mark.long)])
-=======
-    @pytest.mark.parametrize('nz', [6, 7, 8, 9])
->>>>>>> 71c0160c
     def test_toFieldAligned(self, tmpdir_factory, bout_xyt_example_files, nz):
         path = bout_xyt_example_files(tmpdir_factory, lengths=(3, 3, 4, nz), nxpe=1,
                                       nype=1, nt=1)
@@ -56,8 +49,6 @@
                 for y in range(ds.sizes['theta']):
                     zShift[x, y] = (x*ds.sizes['theta'] + y) * 2.*np.pi/ds.sizes['zeta']
                     for z in range(nz):
-<<<<<<< HEAD
-=======
                         n[t, x, y, z] = 1000.*t + 100.*x + 10.*y + z
 
         n.attrs['direction_y'] = 'Standard'
@@ -109,7 +100,6 @@
                 for y in range(ds.sizes['theta']):
                     zShift[x, y] = (x*ds.sizes['theta'] + y) * 2.*np.pi/ds.sizes['zeta']
                     for z in range(nz):
->>>>>>> 71c0160c
                         n[t, x, y, z] = 1000.*t + 100.*x + 10.*y + z
 
         # The above loop required the call to .load(), but that turned the data into a
@@ -121,7 +111,6 @@
         n_al = n.bout.toFieldAligned()
         for t in range(ds.sizes['t']):
             for z in range(nz):
-<<<<<<< HEAD
                 npt.assert_allclose(n_al[t, 0, 0, z].values, 1000.*t + z % nz, rtol=1.e-15, atol=5.e-16)                      # noqa: E501
 
             for z in range(nz):
@@ -149,32 +138,6 @@
                                     7,
                                     pytest.param(8, marks=pytest.mark.long),
                                     pytest.param(9, marks=pytest.mark.long)])
-=======
-                assert_allclose(n_al[t, 0, 0, z].values, 1000.*t + z % nz, rtol=1.e-15, atol=5.e-16)                      # noqa: E501
-
-            for z in range(nz):
-                assert_allclose(n_al[t, 0, 1, z].values, 1000.*t + 10.*1. + (z + 1) % nz, rtol=1.e-15, atol=0.)           # noqa: E501
-
-            for z in range(nz):
-                assert_allclose(n_al[t, 0, 2, z].values, 1000.*t + 10.*2. + (z + 2) % nz, rtol=1.e-15, atol=0.)           # noqa: E501
-
-            for z in range(nz):
-                assert_allclose(n_al[t, 0, 3, z].values, 1000.*t + 10.*3. + (z + 3) % nz, rtol=1.e-15, atol=0.)           # noqa: E501
-
-            for z in range(nz):
-                assert_allclose(n_al[t, 1, 0, z].values, 1000.*t + 100.*1 + 10.*0. + (z + 4) % nz, rtol=1.e-15, atol=0.)  # noqa: E501
-
-            for z in range(nz):
-                assert_allclose(n_al[t, 1, 1, z].values, 1000.*t + 100.*1 + 10.*1. + (z + 5) % nz, rtol=1.e-15, atol=0.)  # noqa: E501
-
-            for z in range(nz):
-                assert_allclose(n_al[t, 1, 2, z].values, 1000.*t + 100.*1 + 10.*2. + (z + 6) % nz, rtol=1.e-15, atol=0.)  # noqa: E501
-
-            for z in range(nz):
-                assert_allclose(n_al[t, 1, 3, z].values, 1000.*t + 100.*1 + 10.*3. + (z + 7) % nz, rtol=1.e-15, atol=0.)  # noqa: E501
-
-    @pytest.mark.parametrize('nz', [6, 7, 8, 9])
->>>>>>> 71c0160c
     def test_fromFieldAligned(self, tmpdir_factory, bout_xyt_example_files, nz):
         path = bout_xyt_example_files(tmpdir_factory, lengths=(3, 3, 4, nz), nxpe=1,
                                       nype=1, nt=1)
@@ -200,7 +163,6 @@
         n_nal = n.bout.fromFieldAligned()
         for t in range(ds.sizes['t']):
             for z in range(nz):
-<<<<<<< HEAD
                 npt.assert_allclose(n_nal[t, 0, 0, z].values, 1000.*t + z % nz, rtol=1.e-15, atol=5.e-16)                      # noqa: E501
 
             for z in range(nz):
@@ -462,28 +424,4 @@
         n_highres_truncated = ds['n'].bout.interpolate_parallel(
                                                toroidal_points=points_list)
 
-        xrt.assert_identical(n_highres_truncated, n_highres.isel(zeta=points_list))
-=======
-                assert_allclose(n_nal[t, 0, 0, z].values, 1000.*t + z % nz, rtol=1.e-15, atol=5.e-16)                      # noqa: E501
-
-            for z in range(nz):
-                assert_allclose(n_nal[t, 0, 1, z].values, 1000.*t + 10.*1. + (z - 1) % nz, rtol=1.e-15, atol=0.)           # noqa: E501
-
-            for z in range(nz):
-                assert_allclose(n_nal[t, 0, 2, z].values, 1000.*t + 10.*2. + (z - 2) % nz, rtol=1.e-15, atol=0.)           # noqa: E501
-
-            for z in range(nz):
-                assert_allclose(n_nal[t, 0, 3, z].values, 1000.*t + 10.*3. + (z - 3) % nz, rtol=1.e-15, atol=0.)           # noqa: E501
-
-            for z in range(nz):
-                assert_allclose(n_nal[t, 1, 0, z].values, 1000.*t + 100.*1 + 10.*0. + (z - 4) % nz, rtol=1.e-15, atol=0.)  # noqa: E501
-
-            for z in range(nz):
-                assert_allclose(n_nal[t, 1, 1, z].values, 1000.*t + 100.*1 + 10.*1. + (z - 5) % nz, rtol=1.e-15, atol=0.)  # noqa: E501
-
-            for z in range(nz):
-                assert_allclose(n_nal[t, 1, 2, z].values, 1000.*t + 100.*1 + 10.*2. + (z - 6) % nz, rtol=1.e-15, atol=0.)  # noqa: E501
-
-            for z in range(nz):
-                assert_allclose(n_nal[t, 1, 3, z].values, 1000.*t + 100.*1 + 10.*3. + (z - 7) % nz, rtol=1.e-15, atol=0.)  # noqa: E501
->>>>>>> 71c0160c
+        xrt.assert_identical(n_highres_truncated, n_highres.isel(zeta=points_list))