--- conflicted
+++ resolved
@@ -269,552 +269,6 @@
         assert actual_concat_dims == ["t", "y", "x"]
 
 
-<<<<<<< HEAD
-@pytest.fixture(scope="session")
-def bout_xyt_example_files(tmp_path_factory):
-    return _bout_xyt_example_files
-
-
-_bout_xyt_example_files_cache = {}
-
-
-def _bout_xyt_example_files(
-    tmp_path_factory,
-    prefix="BOUT.dmp",
-    lengths=(6, 2, 4, 7),
-    nxpe=4,
-    nype=2,
-    nt=1,
-    guards=None,
-    syn_data_type="random",
-    grid=None,
-    squashed=False,
-    topology="core",
-    write_to_disk=False,
-    bout_v5=False,
-    metric_3D=False,
-):
-    """
-    Mocks up a set of BOUT-like Datasets
-
-    Either returns list of Datasets (if write_to_disk=False)
-    or writes Datasets to netCDF files and returns the temporary test directory
-    containing them, deleting the temporary directory once that test is done (if
-    write_to_disk=True).
-    """
-    call_args = _get_kwargs(ignore="tmp_path_factory")
-
-    try:
-        # Has been called with the same signature before, just return the cached result
-        return deepcopy(_bout_xyt_example_files_cache[call_args])
-    except KeyError:
-        pass
-
-    if guards is None:
-        guards = {}
-
-    mxg = guards.get("x", 0)
-    myg = guards.get("y", 0)
-
-    if squashed:
-        # create a single data-file, but alter the 'nxpe' and 'nype' variables, as if the
-        # file had been created by combining a set of BOUT.dmp.*.nc files
-        this_lengths = (lengths[0], lengths[1] * nxpe, lengths[2] * nype, lengths[3])
-        ds_list, file_list = create_bout_ds_list(
-            prefix=prefix,
-            lengths=this_lengths,
-            nxpe=1,
-            nype=1,
-            nt=nt,
-            guards=guards,
-            topology=topology,
-            syn_data_type=syn_data_type,
-            squashed=True,
-            bout_v5=bout_v5,
-            metric_3D=metric_3D,
-        )
-        ds_list[0]["nxpe"] = nxpe
-        ds_list[0]["nype"] = nype
-    else:
-        ds_list, file_list = create_bout_ds_list(
-            prefix=prefix,
-            lengths=lengths,
-            nxpe=nxpe,
-            nype=nype,
-            nt=nt,
-            guards=guards,
-            topology=topology,
-            syn_data_type=syn_data_type,
-            bout_v5=bout_v5,
-            metric_3D=metric_3D,
-        )
-
-    if grid is not None:
-        xsize = lengths[1] * nxpe
-        ysize = lengths[2] * nype
-        grid_ds = create_bout_grid_ds(
-            xsize=xsize,
-            ysize=ysize,
-            guards=guards,
-            topology=topology,
-            ny_inner=3 * lengths[2],
-        )
-
-    if not write_to_disk:
-        if grid is None:
-            _bout_xyt_example_files_cache[call_args] = ds_list
-            return deepcopy(ds_list)
-        else:
-            _bout_xyt_example_files_cache[call_args] = ds_list, grid_ds
-            return deepcopy((ds_list, grid_ds))
-        raise ValueError("tmp_path_factory required when write_to_disk=True")
-
-    save_dir = tmp_path_factory.mktemp("data")
-
-    for ds, file_name in zip(ds_list, file_list):
-        ds.to_netcdf(save_dir.joinpath(file_name))
-
-    if grid is not None:
-        grid_ds.to_netcdf(save_dir.joinpath(grid + ".nc"))
-
-    # Return a glob-like path to all files created, which has all file numbers replaced
-    # with a single asterix
-    path = str(save_dir.joinpath(file_list[-1]))
-
-    count = 1
-    if nt > 1:
-        count += 1
-    # We have to reverse the path before limiting the number of numbers replaced so that the
-    # tests don't get confused by pytest's persistent temporary directories (which are also designated
-    # by different numbers)
-    glob_pattern = Path((re.sub(r"\d+", "*", path[::-1], count=count))[::-1])
-    _bout_xyt_example_files_cache[call_args] = glob_pattern
-    return glob_pattern
-
-
-def create_bout_ds_list(
-    prefix,
-    lengths=(6, 2, 4, 7),
-    nxpe=4,
-    nype=2,
-    nt=1,
-    guards={},
-    topology="core",
-    syn_data_type="random",
-    squashed=False,
-    bout_v5=False,
-    metric_3D=False,
-):
-    """
-    Mocks up a set of BOUT-like datasets.
-
-    Structured as though they were produced by a x-y parallelised run with multiple restarts.
-    """
-
-    if nt != 1:
-        raise ValueError(
-            "nt > 1 means the time dimension is split over several "
-            + "directories. This is not implemented yet."
-        )
-
-    file_list = []
-    ds_list = []
-    for j in range(nype):
-        for i in range(nxpe):
-            num = i + nxpe * j
-            filename = prefix + "." + str(num) + ".nc"
-            file_list.append(filename)
-
-            # Include guard cells
-            upper_bndry_cells = {dim: guards.get(dim) for dim in guards.keys()}
-            lower_bndry_cells = {dim: guards.get(dim) for dim in guards.keys()}
-
-            ds = create_bout_ds(
-                syn_data_type=syn_data_type,
-                num=num,
-                lengths=lengths,
-                nxpe=nxpe,
-                nype=nype,
-                xproc=i,
-                yproc=j,
-                guards=guards,
-                topology=topology,
-                squashed=squashed,
-                bout_v5=bout_v5,
-                metric_3D=metric_3D,
-            )
-            ds_list.append(ds)
-
-    return ds_list, file_list
-
-
-_create_bout_ds_cache = {}
-
-
-def create_bout_ds(
-    syn_data_type="random",
-    lengths=(6, 2, 4, 7),
-    num=0,
-    nxpe=1,
-    nype=1,
-    xproc=0,
-    yproc=0,
-    guards=None,
-    topology="core",
-    squashed=False,
-    bout_v5=False,
-    metric_3D=False,
-):
-    call_args = _get_kwargs()
-
-    try:
-        # Has been called with the same signature before, just return the cached result
-        return deepcopy(_create_bout_ds_cache[call_args])
-    except KeyError:
-        pass
-
-    if metric_3D and not bout_v5:
-        raise ValueError("3D metric requires BOUT++ v5")
-
-    if guards is None:
-        guards = {}
-
-    # Set the shape of the data in this dataset
-    t_length, x_length, y_length, z_length = lengths
-    mxg = guards.get("x", 0)
-    myg = guards.get("y", 0)
-    x_length += 2 * mxg
-    y_length += 2 * myg
-
-    # calculate global nx, ny and nz
-    nx = nxpe * lengths[1] + 2 * mxg
-    ny = nype * lengths[2]
-    nz = 1 * lengths[3]
-
-    if squashed and "double-null" in topology:
-        ny = ny + 2 * myg
-        y_length = y_length + 2 * myg
-    shape = (t_length, x_length, y_length, z_length)
-
-    # Fill with some kind of synthetic data
-    if syn_data_type == "random":
-        # Each dataset contains unique random noise
-        np.random.seed(seed=num)
-        data = np.random.randn(*shape)
-    elif syn_data_type == "linear":
-        # Variables increase linearly across entire domain
-        data = DataArray(-np.ones(shape), dims=("t", "x", "y", "z"))
-
-        t_array = DataArray(
-            (nx - 2 * mxg) * ny * nz * np.arange(t_length, dtype=float), dims="t"
-        )
-        x_array = DataArray(
-            ny * nz * (xproc * lengths[1] + np.arange(lengths[1], dtype=float)),
-            dims="x",
-        )
-        y_array = DataArray(
-            nz * (yproc * lengths[2] + np.arange(lengths[2], dtype=float)), dims="y"
-        )
-        z_array = DataArray(np.arange(z_length, dtype=float), dims="z")
-
-        data[:, mxg : x_length - mxg, myg : lengths[2] + myg, :] = (
-            t_array + x_array + y_array + z_array
-        )
-    elif syn_data_type == "stepped":
-        # Each dataset contains a different number depending on the filename
-        data = np.ones(shape) * num
-    elif isinstance(syn_data_type, int):
-        data = np.ones(shape) * syn_data_type
-    else:
-        raise ValueError("Not a recognised choice of type of synthetic bout data.")
-
-    T = DataArray(data, dims=["t", "x", "y", "z"])
-    n = DataArray(data, dims=["t", "x", "y", "z"])
-    S = DataArray(data[:, :, :, 0], dims=["t", "x", "y"])
-    for v in [n, T]:
-        v.attrs["direction_y"] = "Standard"
-        v.attrs["cell_location"] = "CELL_CENTRE"
-        v.attrs["direction_z"] = "Standard"
-    for v in [S]:
-        v.attrs["direction_y"] = "Standard"
-        v.attrs["cell_location"] = "CELL_CENTRE"
-        v.attrs["direction_z"] = "Average"
-    ds = Dataset({"n": n, "T": T, "S": S})
-
-    # BOUT_VERSION needed to deal with backwards incompatible changes:
-    #
-    # - v3 and earlier: number of points in z is MZ-1
-    # - v4 and later: number of points in z is MZ
-    # - v5 and later: metric components can be either 2D or 3D
-    # - v5 and later: dz changed to be a Field2D/3D
-    ds["BOUT_VERSION"] = 5.0 if bout_v5 else 4.3
-    ds["use_metric_3d"] = int(metric_3D)
-
-    # Include grid data
-    ds["NXPE"] = nxpe
-    ds["NYPE"] = nype
-    ds["NZPE"] = 1
-    ds["PE_XIND"] = xproc
-    ds["PE_YIND"] = yproc
-    ds["MYPE"] = num
-
-    ds["MXG"] = mxg
-    ds["MYG"] = myg
-    ds["MZG"] = 0
-    ds["nx"] = nx
-    ds["ny"] = ny
-    ds["nz"] = nz
-    ds["MZ"] = 1 * lengths[3]
-    if squashed:
-        ds["MXSUB"] = lengths[1] // nxpe
-        ds["MYSUB"] = lengths[2] // nype
-        ds["MZSUB"] = lengths[3]
-    else:
-        ds["MXSUB"] = lengths[1]
-        ds["MYSUB"] = lengths[2]
-        ds["MZSUB"] = lengths[3]
-
-    MYSUB = lengths[2]
-
-    extra_boundary_points = 0
-
-    if topology == "core":
-        ds["ixseps1"] = nx
-        ds["ixseps2"] = nx
-        ds["jyseps1_1"] = -1
-        ds["jyseps2_1"] = ny // 2 - 1
-        ds["jyseps1_2"] = ny // 2 - 1
-        ds["jyseps2_2"] = ny - 1
-        ds["ny_inner"] = ny // 2
-    elif topology == "sol":
-        ds["ixseps1"] = 0
-        ds["ixseps2"] = 0
-        ds["jyseps1_1"] = -1
-        ds["jyseps2_1"] = ny // 2 - 1
-        ds["jyseps1_2"] = ny // 2 - 1
-        ds["jyseps2_2"] = ny - 1
-        ds["ny_inner"] = ny // 2
-    elif topology == "limiter":
-        ds["ixseps1"] = nx // 2
-        ds["ixseps2"] = nx
-        ds["jyseps1_1"] = -1
-        ds["jyseps2_1"] = ny // 2 - 1
-        ds["jyseps1_2"] = ny // 2 - 1
-        ds["jyseps2_2"] = ny - 1
-        ds["ny_inner"] = ny // 2
-    elif topology == "xpoint":
-        if nype < 4 and not squashed:
-            raise ValueError(f"Not enough processors for xpoint topology: nype={nype}")
-        ds["ixseps1"] = nx // 2
-        ds["ixseps2"] = nx // 2
-        ds["jyseps1_1"] = MYSUB - 1
-        ny_inner = 2 * MYSUB
-        ds["ny_inner"] = ny_inner
-        ds["jyseps2_1"] = MYSUB - 1
-        ds["jyseps1_2"] = ny - MYSUB - 1
-        ds["jyseps2_2"] = ny - MYSUB - 1
-    elif topology == "single-null":
-        if nype < 3 and not squashed:
-            raise ValueError(f"Not enough processors for xpoint topology: nype={nype}")
-        ds["ixseps1"] = nx // 2
-        ds["ixseps2"] = nx
-        ds["jyseps1_1"] = MYSUB - 1
-        ds["jyseps2_1"] = ny // 2 - 1
-        ds["jyseps1_2"] = ny // 2 - 1
-        ds["jyseps2_2"] = ny - MYSUB - 1
-        ds["ny_inner"] = ny // 2
-    elif topology == "connected-double-null":
-        if nype < 6 and not squashed:
-            raise ValueError(
-                "Not enough processors for connected-double-null topology: "
-                f"nype={nype}"
-            )
-        ds["ixseps1"] = nx // 2
-        ds["ixseps2"] = nx // 2
-        ds["jyseps1_1"] = MYSUB - 1
-        ny_inner = 3 * MYSUB
-        ds["ny_inner"] = ny_inner
-        ds["jyseps2_1"] = ny_inner - MYSUB - 1
-        ds["jyseps1_2"] = ny_inner + MYSUB - 1
-        ds["jyseps2_2"] = ny - MYSUB - 1
-    elif topology == "lower-disconnected-double-null":
-        if nype < 6 and not squashed:
-            raise ValueError(
-                "Not enough processors for lower-disconnected-double-null "
-                f"topology: nype={nype}"
-            )
-        ds["ixseps1"] = nx // 2
-        ds["ixseps2"] = nx // 2 + 4
-        if ds["ixseps2"] >= nx:
-            raise ValueError(
-                "Not enough points in the x-direction. ixseps2="
-                f'{ds["ixseps2"]} > nx={nx}'
-            )
-        ds["jyseps1_1"] = MYSUB - 1
-        ny_inner = 3 * MYSUB
-        ds["ny_inner"] = ny_inner
-        ds["jyseps2_1"] = ny_inner - MYSUB - 1
-        ds["jyseps1_2"] = ny_inner + MYSUB - 1
-        ds["jyseps2_2"] = ny - MYSUB - 1
-    elif topology == "upper-disconnected-double-null":
-        if nype < 6 and not squashed:
-            raise ValueError(
-                "Not enough processors for upper-disconnected-double-null "
-                f"topology: nype={nype}"
-            )
-        ds["ixseps2"] = nx // 2
-        ds["ixseps1"] = nx // 2 + 4
-        if ds["ixseps2"] >= nx:
-            raise ValueError(
-                "Not enough points in the x-direction. ixseps2="
-                f'{ds["ixseps2"]} > nx={nx}'
-            )
-        ds["jyseps1_1"] = MYSUB - 1
-        ny_inner = 3 * MYSUB
-        ds["ny_inner"] = ny_inner
-        ds["jyseps2_1"] = ny_inner - MYSUB - 1
-        ds["jyseps1_2"] = ny_inner + MYSUB - 1
-        ds["jyseps2_2"] = ny - MYSUB - 1
-    else:
-        raise ValueError(f"Unrecognised topology={topology}")
-
-    if metric_3D:
-        one = DataArray(np.ones((x_length, y_length, z_length)), dims=["x", "y", "z"])
-        zero = DataArray(np.zeros((x_length, y_length, z_length)), dims=["x", "y", "z"])
-    else:
-        one = DataArray(np.ones((x_length, y_length)), dims=["x", "y"])
-        zero = DataArray(np.zeros((x_length, y_length)), dims=["x", "y"])
-
-    ds["zperiod"] = 1
-    ds["ZMIN"] = 0.0
-    ds["ZMAX"] = 1.0
-    ds["g11"] = one
-    ds["g22"] = one
-    ds["g33"] = one
-    ds["g12"] = zero
-    ds["g13"] = zero
-    ds["g23"] = zero
-    ds["g_11"] = one
-    ds["g_22"] = one
-    ds["g_33"] = one
-    ds["g_12"] = zero
-    ds["g_13"] = zero
-    ds["g_23"] = zero
-    ds["G1"] = zero
-    ds["G2"] = zero
-    ds["G3"] = zero
-    ds["J"] = one
-    ds["Bxy"] = one
-    ds["zShift"] = zero
-
-    ds["dx"] = 0.5 * one
-    ds["dy"] = 2.0 * one
-    if bout_v5:
-        ds["dz"] = 2.0 * one * np.pi / nz
-    else:
-        ds["dz"] = 2.0 * np.pi / nz
-
-    ds["iteration"] = t_length - 1
-    ds["hist_hi"] = t_length - 1
-    ds["t_array"] = DataArray(np.arange(t_length, dtype=float) * 10.0, dims="t")
-    ds["tt"] = ds["t_array"][-1]
-
-    # xarray adds this encoding when opening a file. Emulate here as it may be used to
-    # get the file number
-    ds.encoding["source"] = f"BOUT.dmp.{num}.nc"
-
-    _create_bout_ds_cache[call_args] = ds
-    return deepcopy(ds)
-
-
-_create_bout_grid_ds_cache = {}
-
-
-def create_bout_grid_ds(xsize=2, ysize=4, guards={}, topology="core", ny_inner=0):
-    call_args = _get_kwargs()
-
-    try:
-        # Has been called with the same signature before, just return the cached result
-        return deepcopy(_create_bout_grid_ds_cache[call_args])
-    except KeyError:
-        pass
-
-    # Set the shape of the data in this dataset
-    mxg = guards.get("x", 0)
-    myg = guards.get("y", 0)
-    xsize += 2 * mxg
-    ysize += 2 * myg
-
-    # jyseps* from grid file only ever used to check topology when loading the grid file,
-    # so do not need to be consistent with the main dataset
-    jyseps2_1 = ysize // 2
-    jyseps1_2 = jyseps2_1
-
-    if "double-null" in topology or "xpoint" in topology:
-        # Has upper target as well
-        ysize += 2 * myg
-
-        # make different from jyseps2_1 so double-null toplogy is recognised
-        jyseps1_2 += 1
-
-    shape = (xsize, ysize)
-
-    data = DataArray(np.ones(shape), dims=["x", "y"])
-
-    ds = Dataset(
-        {
-            "psixy": data,
-            "Rxy": data,
-            "Zxy": data,
-            "hthe": data,
-            "y_boundary_guards": myg,
-            "jyseps2_1": jyseps2_1,
-            "jyseps1_2": jyseps1_2,
-            "ny_inner": ny_inner,
-            "y_boundary_guards": myg,
-        }
-    )
-
-    _create_bout_grid_ds_cache[call_args] = ds
-    return deepcopy(ds)
-
-
-# Note, MYPE, PE_XIND and PE_YIND not included, since they are different for each
-# processor and so are dropped when loading datasets.
-METADATA_VARS = [
-    "BOUT_VERSION",
-    "NXPE",
-    "NYPE",
-    "NZPE",
-    "MXG",
-    "MYG",
-    "MZG",
-    "nx",
-    "ny",
-    "nz",
-    "MZ",
-    "MXSUB",
-    "MYSUB",
-    "MZSUB",
-    "hist_hi",
-    "iteration",
-    "ixseps1",
-    "ixseps2",
-    "jyseps1_1",
-    "jyseps1_2",
-    "jyseps2_1",
-    "jyseps2_2",
-    "ny_inner",
-    "tt",
-    "zperiod",
-    "ZMIN",
-    "ZMAX",
-    "use_metric_3d",
-]
-
-
-=======
->>>>>>> d8b79ee1
 class TestStripMetadata:
     def test_strip_metadata(self):
         original = create_bout_ds()
@@ -1027,7 +481,8 @@
         xrt.assert_identical(actual, fake)
 
     @pytest.mark.skip
-    def test_combine_along_t(self): ...
+    def test_combine_along_t(self):
+        ...
 
     @pytest.mark.parametrize(
         "bout_v5,metric_3D", [(False, False), (True, False), (True, True)]
@@ -1172,7 +627,8 @@
         assert "n" in ds.keys()
 
     @pytest.mark.skip
-    def test_combine_along_tx(self): ...
+    def test_combine_along_tx(self):
+        ...
 
     def test_restarts(self):
         datapath = Path(__file__).parent.joinpath(
@@ -1481,58 +937,6 @@
             expected = expected.isel(y=slice(None, -2, None))
         xrt.assert_equal(expected, actual)
 
-<<<<<<< HEAD
-
-fci_shape = (2, 2, 3, 4)
-fci_guards = (2, 2, 0)
-
-
-@pytest.fixture
-def create_example_grid_file_fci(tmp_path_factory):
-    """
-    Mocks up a FCI-like netCDF file, and return the temporary test
-    directory containing them.
-
-    Deletes the temporary directory once that test is done.
-    """
-
-    # Create grid dataset
-    shape = (fci_shape[1] + 2 * fci_guards[0], *fci_shape[2:])
-    arr = np.arange(reduce(operator.mul, shape, 1)).reshape(shape)
-    grid = DataArray(data=arr, name="R", dims=["x", "y", "z"]).to_dataset()
-    grid["Z"] = DataArray(np.random.random(shape), dims=["x", "y", "z"])
-    grid["dy"] = DataArray(np.ones(shape), dims=["x", "y", "z"])
-    grid = grid.set_coords(["dy"])
-
-    # Create temporary directory
-    save_dir = tmp_path_factory.mktemp("griddata")
-
-    # Save
-    filepath = save_dir.joinpath("fci.nc")
-    grid.to_netcdf(filepath, engine="netcdf4")
-
-    return filepath
-
-
-@pytest.fixture
-def create_example_files_fci(tmp_path_factory):
-
-    return _bout_xyt_example_files(
-        tmp_path_factory,
-        lengths=fci_shape,
-        nxpe=1,
-        nype=1,
-        # nt=1,
-        guards={a: b for a, b in zip("xyz", fci_guards)},
-        syn_data_type="random",
-        grid=None,
-        squashed=False,
-        # topology="core",
-        write_to_disk=False,
-        bout_v5=True,
-        metric_3D=True,
-    )
-=======
     @pytest.mark.parametrize("is_restart", [False, True])
     def test_trim_timing_info(self, is_restart):
         ds = create_test_data(0)
@@ -1549,5 +953,4 @@
         )
 
         expected = create_test_data(0)
-        xrt.assert_equal(ds, expected)
->>>>>>> d8b79ee1
+        xrt.assert_equal(ds, expected)