from pathlib import Path
import re

import pytest

import numpy as np

from xarray import DataArray, Dataset, concat
from xarray.tests.test_dataset import create_test_data
import xarray.testing as xrt

from natsort import natsorted

from xbout.load import (_check_filetype, _expand_wildcards, _expand_filepaths,
    _arrange_for_concatenation, _trim, _auto_open_mfboutdataset,
    _infer_contains_boundaries)
from xbout.utils import _separate_metadata


def test_check_extensions(tmpdir):
    files_dir = tmpdir.mkdir("data")
    example_nc_file = files_dir.join('example.nc')
    example_nc_file.write("content_nc")

    filetype = _check_filetype(Path(str(example_nc_file)))
    assert filetype == 'netcdf4'

    example_hdf5_file = files_dir.join('example.h5netcdf')
    example_hdf5_file.write("content_hdf5")

    filetype = _check_filetype(Path(str(example_hdf5_file)))
    assert filetype == 'h5netcdf'

    example_invalid_file = files_dir.join('example.txt')
    example_hdf5_file.write("content_txt")
    with pytest.raises(IOError):
        filetype = _check_filetype(Path(str(example_invalid_file)))


class TestPathHandling:
    def test_glob_expansion_single(self, tmpdir):
        files_dir = tmpdir.mkdir("data")
        example_file = files_dir.join('example.0.nc')
        example_file.write("content")

        path = Path(str(example_file))
        filepaths = _expand_wildcards(path)
        assert filepaths[0] == Path(str(example_file))

        path = Path(str(files_dir.join('example.*.nc')))
        filepaths = _expand_wildcards(path)
        assert filepaths[0] == Path(str(example_file))

    @pytest.mark.parametrize("ii, jj", [(1, 1), (1, 4), (3, 1), (5, 3), (12, 1),
                                        (1, 12), (121, 2), (3, 111)])
    def test_glob_expansion_both(self, tmpdir, ii, jj):
        files_dir = tmpdir.mkdir("data")
        filepaths = []
        for i in range(ii):
            example_run_dir = files_dir.mkdir('run' + str(i))
            for j in range(jj):
                example_file = example_run_dir.join('example.' + str(j) + '.nc')
                example_file.write("content")
                filepaths.append(Path(str(example_file)))
        expected_filepaths = natsorted(filepaths,
                                       key=lambda filepath: str(filepath))

        path = Path(str(files_dir.join('run*/example.*.nc')))
        actual_filepaths = _expand_wildcards(path)

        assert actual_filepaths == expected_filepaths

    def test_no_files(self, tmpdir):
        files_dir = tmpdir.mkdir("data")

        with pytest.raises(IOError):
            path = Path(str(files_dir.join('run*/example.*.nc')))
            actual_filepaths = _expand_filepaths(path)
            print(actual_filepaths)


@pytest.fixture()
def create_filepaths():
    return _create_filepaths


def _create_filepaths(nxpe=1, nype=1, nt=1):
    filepaths = []
    for t in range(nt):
        for i in range(nype):
            for j in range(nxpe):
                file_num = (j + nxpe * i)
                path = './run{}'.format(str(t)) \
                       + '/BOUT.dmp.{}.nc'.format(str(file_num))
                filepaths.append(path)

    return filepaths


class TestArrange:
    def test_arrange_single(self, create_filepaths):
        paths = create_filepaths(nxpe=1, nype=1, nt=1)
        expected_path_grid = [[['./run0/BOUT.dmp.0.nc']]]
        actual_path_grid, actual_concat_dims = _arrange_for_concatenation(paths, nxpe=1, nype=1)
        assert expected_path_grid == actual_path_grid
        assert actual_concat_dims == [None, None, None]

    def test_arrange_along_x(self, create_filepaths):
        paths = create_filepaths(nxpe=3, nype=1, nt=1)
        expected_path_grid = [[['./run0/BOUT.dmp.0.nc',
                                './run0/BOUT.dmp.1.nc',
                                './run0/BOUT.dmp.2.nc']]]
        actual_path_grid, actual_concat_dims = _arrange_for_concatenation(paths, nxpe=3, nype=1)
        assert expected_path_grid == actual_path_grid
        assert actual_concat_dims == [None, None, 'x']

    def test_arrange_along_y(self, create_filepaths):
        paths = create_filepaths(nxpe=1, nype=3, nt=1)
        expected_path_grid = [[['./run0/BOUT.dmp.0.nc'],
                               ['./run0/BOUT.dmp.1.nc'],
                               ['./run0/BOUT.dmp.2.nc']]]
        actual_path_grid, actual_concat_dims = _arrange_for_concatenation(
            paths, nxpe=1, nype=3)
        assert expected_path_grid == actual_path_grid
        assert actual_concat_dims == [None, 'y', None]

    def test_arrange_along_t(self, create_filepaths):
        paths = create_filepaths(nxpe=1, nype=1, nt=3)
        expected_path_grid = [[['./run0/BOUT.dmp.0.nc']],
                              [['./run1/BOUT.dmp.0.nc']],
                              [['./run2/BOUT.dmp.0.nc']]]
        actual_path_grid, actual_concat_dims = _arrange_for_concatenation(
            paths, nxpe=1, nype=1)
        assert expected_path_grid == actual_path_grid
        assert actual_concat_dims == ['t', None, None]

    def test_arrange_along_xy(self, create_filepaths):
        paths = create_filepaths(nxpe=3, nype=2, nt=1)
        expected_path_grid = [[['./run0/BOUT.dmp.0.nc', './run0/BOUT.dmp.1.nc', './run0/BOUT.dmp.2.nc'],
                               ['./run0/BOUT.dmp.3.nc', './run0/BOUT.dmp.4.nc', './run0/BOUT.dmp.5.nc']]]
        actual_path_grid, actual_concat_dims = _arrange_for_concatenation(
            paths, nxpe=3, nype=2)
        assert expected_path_grid == actual_path_grid
        assert actual_concat_dims == [None, 'y', 'x']

    def test_arrange_along_xt(self, create_filepaths):
        paths = create_filepaths(nxpe=3, nype=1, nt=2)
        expected_path_grid = [[['./run0/BOUT.dmp.0.nc', './run0/BOUT.dmp.1.nc', './run0/BOUT.dmp.2.nc']],
                              [['./run1/BOUT.dmp.0.nc', './run1/BOUT.dmp.1.nc', './run1/BOUT.dmp.2.nc']]]
        actual_path_grid, actual_concat_dims = _arrange_for_concatenation(
            paths, nxpe=3, nype=1)
        assert expected_path_grid == actual_path_grid
        assert actual_concat_dims == ['t', None, 'x']

    def test_arrange_along_xyt(self, create_filepaths):
        paths = create_filepaths(nxpe=3, nype=2, nt=2)
        expected_path_grid = [[['./run0/BOUT.dmp.0.nc', './run0/BOUT.dmp.1.nc', './run0/BOUT.dmp.2.nc'],
                               ['./run0/BOUT.dmp.3.nc', './run0/BOUT.dmp.4.nc', './run0/BOUT.dmp.5.nc']],
                              [['./run1/BOUT.dmp.0.nc', './run1/BOUT.dmp.1.nc', './run1/BOUT.dmp.2.nc'],
                               ['./run1/BOUT.dmp.3.nc', './run1/BOUT.dmp.4.nc', './run1/BOUT.dmp.5.nc']]]
        actual_path_grid, actual_concat_dims = _arrange_for_concatenation(paths, nxpe=3, nype=2)
        assert expected_path_grid == actual_path_grid
        assert actual_concat_dims == ['t', 'y', 'x']


@pytest.fixture()
def bout_xyt_example_files(tmpdir_factory):
    return _bout_xyt_example_files


def _bout_xyt_example_files(tmpdir_factory, prefix='BOUT.dmp', lengths=(2,4,7,6),
                            nxpe=4, nype=2, nt=1, guards={}, syn_data_type='random'):
    """
    Mocks up a set of BOUT-like netCDF files, and return the temporary test directory containing them.

    Deletes the temporary directory once that test is done.
    """

    save_dir = tmpdir_factory.mktemp("data")

    ds_list, file_list = create_bout_ds_list(prefix=prefix, lengths=lengths, nxpe=nxpe, nype=nype, nt=nt,
                                             guards=guards, syn_data_type=syn_data_type)

    for ds, file_name in zip(ds_list, file_list):
        ds.to_netcdf(str(save_dir.join(str(file_name))))

    # Return a glob-like path to all files created, which has all file numbers replaced with a single asterix
    path = str(save_dir.join(str(file_list[-1])))

    count = 1
    if nt > 1:
        count += 1
    # We have to reverse the path before limiting the number of numbers replaced so that the
    # tests don't get confused by pytest's persistent temporary directories (which are also designated
    # by different numbers)
    glob_pattern = (re.sub(r'\d+', '*', path[::-1], count=count))[::-1]
    return glob_pattern


def create_bout_ds_list(prefix, lengths=(2, 4, 7, 6), nxpe=4, nype=2, nt=1, guards={},
                        syn_data_type='random'):
    """
    Mocks up a set of BOUT-like datasets.

    Structured as though they were produced by a x-y parallelised run with multiple restarts.
    """

    file_list = []
    ds_list = []
    for i in range(nxpe):
        for j in range(nype):
            num = (i + nxpe * j)
            filename = prefix + "." + str(num) + ".nc"
            file_list.append(filename)

            # Include guard cells
            upper_bndry_cells = {dim: guards.get(dim) for dim in guards.keys()}
            lower_bndry_cells = {dim: guards.get(dim) for dim in guards.keys()}

            # Include boundary cells
            for dim in ['x', 'y']:
                if dim in guards.keys():
                    if i == 0:
                        lower_bndry_cells[dim] = guards[dim]
                    if i == nxpe-1:
                        upper_bndry_cells[dim] = guards[dim]

            ds = create_bout_ds(syn_data_type=syn_data_type, num=num, lengths=lengths, nxpe=nxpe, nype=nype,
                                upper_bndry_cells=upper_bndry_cells, lower_bndry_cells=lower_bndry_cells,
                                guards=guards)
            ds_list.append(ds)

    # Sort this in order of num to remove any BOUT-specific structure
    ds_list_sorted = [ds for filename, ds in sorted(zip(file_list, ds_list))]
    file_list_sorted = [filename for filename, ds in sorted(zip(file_list, ds_list))]

    return ds_list_sorted, file_list_sorted


def create_bout_ds(syn_data_type='random', lengths=(2,4,7,6), num=0, nxpe=1, nype=1,
                   upper_bndry_cells={}, lower_bndry_cells={}, guards={}):

    # Set the shape of the data in this dataset
    x_length, y_length, z_length, t_length = lengths
    x_length += upper_bndry_cells.get('x', 0) + lower_bndry_cells.get('x', 0)
    y_length += upper_bndry_cells.get('y', 0) + lower_bndry_cells.get('y', 0)
    z_length += upper_bndry_cells.get('z', 0) + lower_bndry_cells.get('z', 0)
    t_length += upper_bndry_cells.get('t', 0) + lower_bndry_cells.get('t', 0)
    shape = (x_length, y_length, z_length, t_length)

    # Fill with some kind of synthetic data
    if syn_data_type is 'random':
        # Each dataset contains the same random noise
        np.random.seed(seed=0)
        data = np.random.randn(*shape)
    elif syn_data_type is 'linear':
        # Variables increase linearly across entire domain
        raise NotImplementedError
    elif syn_data_type is 'stepped':
        # Each dataset contains a different number depending on the filename
        data = np.ones(shape) * num
    elif isinstance(syn_data_type, int):
        data = np.ones(shape)* syn_data_type
    else:
        raise ValueError('Not a recognised choice of type of synthetic bout data.')

    T = DataArray(data, dims=['x', 'y', 'z', 't'])
    n = DataArray(data, dims=['x', 'y', 'z', 't'])
    ds = Dataset({'n': n, 'T': T})

    # Include metadata
    ds['NXPE'] = nxpe
    ds['NYPE'] = nype
    ds['MXG'] = guards.get('x', 0)
    ds['MYG'] = guards.get('y', 0)
    ds['nx'] = x_length
    ds['MXSUB'] = guards.get('x', 0)
    ds['MYSUB'] = guards.get('y', 0)
    ds['MZ'] = z_length

    return ds


METADATA_VARS = ['NXPE', 'NYPE', 'MXG', 'MYG', 'nx', 'MXSUB', 'MYSUB', 'MZ']


class TestStripMetadata():
    def test_strip_metadata(self):

        original = create_bout_ds()
        assert original['NXPE'] == 1

        ds, metadata = _separate_metadata(original)

        assert original.drop(METADATA_VARS).equals(ds)
        assert metadata['NXPE'] == 1


# TODO also test loading multiple files which have guard cells
class TestCombineNoTrim:
    def test_single_file(self, tmpdir_factory, bout_xyt_example_files):
        path = bout_xyt_example_files(tmpdir_factory, nxpe=1, nype=1, nt=1)
        actual, metadata = _auto_open_mfboutdataset(datapath=path)
        expected = create_bout_ds()
        xrt.assert_equal(actual.load(), expected.drop(METADATA_VARS))

    def test_combine_along_x(self, tmpdir_factory, bout_xyt_example_files):
        path = bout_xyt_example_files(tmpdir_factory, nxpe=4, nype=1, nt=1,
                                      syn_data_type='stepped')
        actual, metadata = _auto_open_mfboutdataset(datapath=path)

        bout_ds = create_bout_ds
        expected = concat([bout_ds(0), bout_ds(1), bout_ds(2), bout_ds(3)], dim='x')
        xrt.assert_equal(actual.load(), expected.drop(METADATA_VARS))

    def test_combine_along_y(self, tmpdir_factory, bout_xyt_example_files):
        path = bout_xyt_example_files(tmpdir_factory, nxpe=1, nype=3, nt=1,
                                      syn_data_type='stepped')
        actual, metadata = _auto_open_mfboutdataset(datapath=path)

        bout_ds = create_bout_ds
        expected = concat([bout_ds(0), bout_ds(1), bout_ds(2)], dim='y')
        xrt.assert_equal(actual.load(), expected.drop(METADATA_VARS))

    @pytest.mark.skip
    def test_combine_along_t(self):
        ...

    def test_combine_along_xy(self, tmpdir_factory, bout_xyt_example_files):
        path = bout_xyt_example_files(tmpdir_factory, nxpe=4, nype=3, nt=1,
                                      syn_data_type='stepped')
        actual, metadata = _auto_open_mfboutdataset(datapath=path)

        bout_ds = create_bout_ds
        line1 = concat([bout_ds(0), bout_ds(1), bout_ds(2), bout_ds(3)], dim='x')
        line2 = concat([bout_ds(4), bout_ds(5), bout_ds(6), bout_ds(7)], dim='x')
        line3 = concat([bout_ds(8), bout_ds(9), bout_ds(10), bout_ds(11)], dim='x')
        expected = concat([line1, line2, line3], dim='y')
        xrt.assert_equal(actual.load(), expected.drop(METADATA_VARS))

    @pytest.mark.skip
    def test_combine_along_tx(self):
        ...


_test_processor_layouts_list = [
        # No parallelization
        (0,   0,   1,    1,    {'x': True,  'y': True},
                               {'x': True,  'y': True}),

        # 1d parallelization along x:
        # Left
        (0,    0,    3,    1,    {'x': True,  'y': True},
                                 {'x': False, 'y': True}),
        # Middle
        (1,    0,    3,    1,    {'x': False, 'y': True},
                                 {'x': False, 'y': True}),
        # Right
        (2,    0,    3,    1,    {'x': False, 'y': True},
                                 {'x': True,  'y': True}),

        # 1d parallelization along y:
        # Bottom
        (0,    0,    1,    3,    {'x': True,  'y': True},
                                 {'x': True,  'y': False}),
        # Middle
        (0,    1,    1,    3,    {'x': True,  'y': False},
                                 {'x': True,  'y': False}),
        # Top
        (0,    2,    1,    3,    {'x': True,  'y': False},
                                 {'x': True,  'y': True}),

        # 2d parallelization:
        # Bottom left corner
        (0,    0,    3,    4,    {'x': True,  'y': True},
                                 {'x': False, 'y': False}),
        # Bottom right corner
        (2,    0,    3,    4,    {'x': False, 'y': True},
                                 {'x': True,  'y': False}),
        # Top left corner
        (0,    3,    3,    4,    {'x': True,  'y': False},
                                 {'x': False, 'y': True}),
        # Top right corner
        (2,    3,    3,    4,    {'x': False, 'y': False},
                                 {'x': True,  'y': True}),
        # Centre
        (1,    2,    3,    4,    {'x': False, 'y': False},
                                 {'x': False, 'y': False}),
        # Left side
        (0,    2,    3,    4,    {'x': True,  'y': False},
                                 {'x': False, 'y': False}),
        # Right side
        (2,    2,    3,    4,    {'x': False, 'y': False},
                                 {'x': True,  'y': False}),
        # Bottom side
        (1,    0,    3,    4,    {'x': False, 'y': True},
                                 {'x': False, 'y': False}),
        # Top side
        (1,    3,    3,    4,    {'x': False, 'y': False},
                                 {'x': False, 'y': True})
        ]

_test_processor_layouts_doublenull_list = [
        # 1d parallelization along y:
        # Bottom
        (0,    0,    1,    4,    {'x': True,  'y': True},
                                 {'x': True,  'y': False}),
        # Lower Middle
        (0,    1,    1,    4,    {'x': True,  'y': False},
                                 {'x': True,  'y': True}),
        # Upper Middle
        (0,    2,    1,    4,    {'x': True,  'y': True},
                                 {'x': True,  'y': False}),
        # Top
        (0,    3,    1,    4,    {'x': True,  'y': False},
                                 {'x': True,  'y': True}),

        # 2d parallelization:
        # Bottom left corner
        (0,    0,    3,    4,    {'x': True,  'y': True},
                                 {'x': False, 'y': False}),
        (1,    0,    3,    4,    {'x': False,  'y': True},
                                 {'x': False, 'y': False}),
        # Bottom right corner
        (2,    0,    3,    4,    {'x': False, 'y': True},
                                 {'x': True,  'y': False}),
        (0,    1,    3,    4,    {'x': True, 'y': False},
                                 {'x': False,  'y': True}),
        (1,    1,    3,    4,    {'x': False, 'y': False},
                                 {'x': False,  'y': True}),
        (2,    1,    3,    4,    {'x': False, 'y': False},
                                 {'x': True,  'y': True}),
        (0,    2,    3,    4,    {'x': True, 'y': True},
                                 {'x': False,  'y': False}),
        (1,    2,    3,    4,    {'x': False, 'y': True},
                                 {'x': False,  'y': False}),
        (2,    2,    3,    4,    {'x': False, 'y': True},
                                 {'x': True,  'y': False}),
        # Top left corner
        (0,    3,    3,    4,    {'x': True,  'y': False},
                                 {'x': False, 'y': True}),
        (1,    3,    3,    4,    {'x': False,  'y': False},
                                 {'x': False, 'y': True}),
        # Top right corner
        (2,    3,    3,    4,    {'x': False, 'y': False},
                                 {'x': True,  'y': True})
        ]

class TestTrim:
    def test_no_trim(self):
        ds = create_test_data(0)
        # Manually add filename - encoding normally added by xr.open_dataset
        ds.encoding['source'] = 'folder0/BOUT.dmp.0.nc'
        actual = _trim(ds, guards={}, keep_boundaries={}, nxpe=1,
                       nype=1)
        xrt.assert_equal(actual, ds)

    def test_trim_guards(self):
        ds = create_test_data(0)
        # Manually add filename - encoding normally added by xr.open_dataset
        ds.encoding['source'] = 'folder0/BOUT.dmp.0.nc'
        actual = _trim(ds, guards={'time': 2}, keep_boundaries={},
                       nxpe=1, nype=1)
        selection = {'time': slice(2, -2)}
        expected = ds.isel(**selection)
        xrt.assert_equal(expected, actual)

<<<<<<< HEAD
    @pytest.mark.parametrize(
            "xproc, yproc, nxpe, nype, lower_boundaries, upper_boundaries",
            _test_processor_layouts_list)
    def test_infer_boundaries_2d_parallelization(
            self, xproc, yproc, nxpe, nype, lower_boundaries, upper_boundaries):
=======
    @pytest.mark.parametrize("filenum, nxpe, nype, lower_boundaries, upper_boundaries",
                             # no parallelization
                             [(0,      1,    1,    {'x': True,  'y': True},
                                                   {'x': True,  'y': True}),

                              # 1d parallelization along x:
                              # Left
                              (0,      3,    1,    {'x': True,  'y': True},
                                                   {'x': False, 'y': True}),
                              # Middle
                              (1,      3,    1,    {'x': False, 'y': True},
                                                   {'x': False, 'y': True}),
                              # Right
                              (2,      3,    1,    {'x': False, 'y': True},
                                                   {'x': True,  'y': True}),

                              # 1d parallelization along y:
                              # Bottom
                              (0,      1,    3,    {'x': True,  'y': True},
                                                   {'x': True,  'y': False}),
                              # Middle
                              (1,      1,    3,    {'x': True,  'y': False},
                                                   {'x': True,  'y': False}),
                              # Top
                              (2,      1,    3,    {'x': True,  'y': False},
                                                   {'x': True,  'y': True}),

                              # 2d parallelization:
                              # Bottom left corner
                              (0,      3,    4,    {'x': True,  'y': True},
                                                   {'x': False, 'y': False}),
                              # Bottom right corner
                              (2,      3,    4,    {'x': False, 'y': True},
                                                   {'x': True,  'y': False}),
                              # Top left corner
                              (9,      3,    4,    {'x': True,  'y': False},
                                                   {'x': False, 'y': True}),
                              # Top right corner
                              (11,     3,    4,    {'x': False, 'y': False},
                                                   {'x': True,  'y': True}),
                              # Centre
                              (7,      3,    4,    {'x': False, 'y': False},
                                                   {'x': False, 'y': False}),
                              # Left side
                              (3,      3,    4,    {'x': True,  'y': False},
                                                   {'x': False, 'y': False}),
                              # Right side
                              (5,      3,    4,    {'x': False, 'y': False},
                                                   {'x': True,  'y': False}),
                              # Bottom side
                              (1,      3,    4,    {'x': False, 'y': True},
                                                   {'x': False, 'y': False}),
                              # Top side
                              (10,     3,    4,    {'x': False, 'y': False},
                                                   {'x': False, 'y': True})
                              ])
    def test_infer_boundaries_2d_parallelization(self, filenum, nxpe, nype,
                                                 lower_boundaries, upper_boundaries):
>>>>>>> 78a8b9fc
        """
        Numbering scheme for nxpe=3, nype=4

        y  9 10 11
        ^  6 7  8
        |  3 4  5
        |  0 1  2
         -----> x
        """

        ds = create_test_data(0)
        ds['jyseps2_1'] = 0
        ds['jyseps1_2'] = 0
        ds['PE_XIND'] = xproc
        ds['PE_YIND'] = yproc
        actual_lower_boundaries, actual_upper_boundaries = _infer_contains_boundaries(
            ds, nxpe, nype)

        assert actual_lower_boundaries == lower_boundaries
        assert actual_upper_boundaries == upper_boundaries

    @pytest.mark.parametrize(
            "xproc, yproc, nxpe, nype, lower_boundaries, upper_boundaries",
            _test_processor_layouts_doublenull_list)
    def test_infer_boundaries_2d_parallelization_doublenull(
            self, xproc, yproc, nxpe, nype, lower_boundaries, upper_boundaries):
        """
        Numbering scheme for nxpe=3, nype=4

        y  9 10 11
        ^  6 7  8
        |  3 4  5
        |  0 1  2
         -----> x
        """

        ds = create_test_data(0)
        ds['jyseps2_1'] = 3
        ds['jyseps1_2'] = 11
        ds['ny_inner'] = 8
        ds['MYSUB'] = 4
        ds['PE_XIND'] = xproc
        ds['PE_YIND'] = yproc
        actual_lower_boundaries, actual_upper_boundaries = _infer_contains_boundaries(
            ds, nxpe, nype)

        assert actual_lower_boundaries == lower_boundaries
        assert actual_upper_boundaries == upper_boundaries

    @pytest.mark.parametrize("xproc, yproc, nxpe, nype, lower_boundaries, upper_boundaries",
                             _test_processor_layouts_list)
    def test_infer_boundaries_2d_parallelization_by_filenum(
            self, xproc, yproc, nxpe, nype, lower_boundaries, upper_boundaries):
        """
        Numbering scheme for nxpe=3, nype=4

        y  9 10 11
        ^  6 7  8
        |  3 4  5
        |  0 1  2
         -----> x
        """

        filenum = yproc*nxpe + xproc

        ds = create_test_data(0)
        ds['jyseps2_1'] = 0
        ds['jyseps1_2'] = 0
        ds.encoding['source'] = "folder0/BOUT.dmp." + str(filenum) + ".nc"
        actual_lower_boundaries, actual_upper_boundaries = _infer_contains_boundaries(
            ds, nxpe, nype)

        assert actual_lower_boundaries == lower_boundaries
        assert actual_upper_boundaries == upper_boundaries

    @pytest.mark.parametrize("xproc, yproc, nxpe, nype, lower_boundaries, upper_boundaries",
                             _test_processor_layouts_doublenull_list)
    def test_infer_boundaries_2d_parallelization_doublenull_by_filenum(
            self, xproc, yproc, nxpe, nype, lower_boundaries, upper_boundaries):
        """
        Numbering scheme for nxpe=3, nype=4

        y  9 10 11
        ^  6 7  8
        |  3 4  5
        |  0 1  2
         -----> x
        """

        filenum = yproc*nxpe + xproc

        ds = create_test_data(0)
        ds['jyseps2_1'] = 3
        ds['jyseps1_2'] = 11
        ds['ny_inner'] = 8
        ds['MYSUB'] = 4
        ds.encoding['source'] = "folder0/BOUT.dmp." + str(filenum) + ".nc"
        actual_lower_boundaries, actual_upper_boundaries = _infer_contains_boundaries(
            ds, nxpe, nype)

        assert actual_lower_boundaries == lower_boundaries
        assert actual_upper_boundaries == upper_boundaries

    def test_keep_xboundaries(self):
        ds = create_test_data(0)
        ds = ds.rename({'dim2': 'x'})

        # Manually add filename - encoding normally added by xr.open_dataset
        ds.encoding['source'] = 'folder0/BOUT.dmp.0.nc'

        ds['jyseps2_1'] = 8
        ds['jyseps1_2'] = 8

        actual = _trim(ds, guards={'x': 2}, keep_boundaries={'x': True}, nxpe=1, nype=1)
        expected = ds  # Should be unchanged
        xrt.assert_equal(expected, actual)

    def test_keep_yboundaries(self):
        ds = create_test_data(0)
        ds = ds.rename({'dim2': 'y'})

        # Manually add filename - encoding normally added by xr.open_dataset
        ds.encoding['source'] = 'folder0/BOUT.dmp.0.nc'

        ds['jyseps2_1'] = 8
        ds['jyseps1_2'] = 8

        actual = _trim(ds, guards={'y': 2}, keep_boundaries={'y': True}, nxpe=1, nype=1)
        expected = ds  # Should be unchanged
        xrt.assert_equal(expected, actual)

    @pytest.mark.parametrize("filenum, lower, upper",
                             [(0, True, False),
                              (1, False, True),
                              (2, True, False),
                              (3, False, True)])
    def test_keep_yboundaries_doublenull_by_filenum(self, filenum, lower, upper):
        ds = create_test_data(0)
        ds = ds.rename({'dim2': 'y'})

        # Manually add filename - encoding normally added by xr.open_dataset
        ds.encoding['source'] = 'folder0/BOUT.dmp.'+str(filenum)+'.nc'

        ds['jyseps2_1'] = 3
        ds['jyseps1_2'] = 11
        ds['ny_inner'] = 8
        ds['MYSUB'] = 4

        actual = _trim(ds, guards={'y': 2}, keep_boundaries={'y': True}, nxpe=1, nype=4)
        expected = ds  # Should be unchanged
        if not lower:
            expected = expected.isel(y=slice(2, None, None))
        if not upper:
            expected = expected.isel(y=slice(None, -2, None))
        xrt.assert_equal(expected, actual)

    def test_trim_timing_info(self):
        ds = create_test_data(0)
        from xbout.load import _BOUT_PER_PROC_VARIABLES

        # remove a couple of entries from _BOUT_PER_PROC_VARIABLES so we test that _trim
        # does not fail if not all of them are present
        _BOUT_PER_PROC_VARIABLES = _BOUT_PER_PROC_VARIABLES[:-2]

        for v in _BOUT_PER_PROC_VARIABLES:
            ds[v] = 42.
        ds = _trim(ds, guards={}, keep_boundaries={}, nxpe=1, nype=1)

        expected = create_test_data(0)
        xrt.assert_equal(ds, expected)<|MERGE_RESOLUTION|>--- conflicted
+++ resolved
@@ -465,72 +465,11 @@
         expected = ds.isel(**selection)
         xrt.assert_equal(expected, actual)
 
-<<<<<<< HEAD
     @pytest.mark.parametrize(
             "xproc, yproc, nxpe, nype, lower_boundaries, upper_boundaries",
             _test_processor_layouts_list)
     def test_infer_boundaries_2d_parallelization(
             self, xproc, yproc, nxpe, nype, lower_boundaries, upper_boundaries):
-=======
-    @pytest.mark.parametrize("filenum, nxpe, nype, lower_boundaries, upper_boundaries",
-                             # no parallelization
-                             [(0,      1,    1,    {'x': True,  'y': True},
-                                                   {'x': True,  'y': True}),
-
-                              # 1d parallelization along x:
-                              # Left
-                              (0,      3,    1,    {'x': True,  'y': True},
-                                                   {'x': False, 'y': True}),
-                              # Middle
-                              (1,      3,    1,    {'x': False, 'y': True},
-                                                   {'x': False, 'y': True}),
-                              # Right
-                              (2,      3,    1,    {'x': False, 'y': True},
-                                                   {'x': True,  'y': True}),
-
-                              # 1d parallelization along y:
-                              # Bottom
-                              (0,      1,    3,    {'x': True,  'y': True},
-                                                   {'x': True,  'y': False}),
-                              # Middle
-                              (1,      1,    3,    {'x': True,  'y': False},
-                                                   {'x': True,  'y': False}),
-                              # Top
-                              (2,      1,    3,    {'x': True,  'y': False},
-                                                   {'x': True,  'y': True}),
-
-                              # 2d parallelization:
-                              # Bottom left corner
-                              (0,      3,    4,    {'x': True,  'y': True},
-                                                   {'x': False, 'y': False}),
-                              # Bottom right corner
-                              (2,      3,    4,    {'x': False, 'y': True},
-                                                   {'x': True,  'y': False}),
-                              # Top left corner
-                              (9,      3,    4,    {'x': True,  'y': False},
-                                                   {'x': False, 'y': True}),
-                              # Top right corner
-                              (11,     3,    4,    {'x': False, 'y': False},
-                                                   {'x': True,  'y': True}),
-                              # Centre
-                              (7,      3,    4,    {'x': False, 'y': False},
-                                                   {'x': False, 'y': False}),
-                              # Left side
-                              (3,      3,    4,    {'x': True,  'y': False},
-                                                   {'x': False, 'y': False}),
-                              # Right side
-                              (5,      3,    4,    {'x': False, 'y': False},
-                                                   {'x': True,  'y': False}),
-                              # Bottom side
-                              (1,      3,    4,    {'x': False, 'y': True},
-                                                   {'x': False, 'y': False}),
-                              # Top side
-                              (10,     3,    4,    {'x': False, 'y': False},
-                                                   {'x': False, 'y': True})
-                              ])
-    def test_infer_boundaries_2d_parallelization(self, filenum, nxpe, nype,
-                                                 lower_boundaries, upper_boundaries):
->>>>>>> 78a8b9fc
         """
         Numbering scheme for nxpe=3, nype=4
 
