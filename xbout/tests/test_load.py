from pathlib import Path

import pytest

from xarray import concat
from xarray.tests.test_dataset import create_test_data
import xarray.testing as xrt

from natsort import natsorted

from xbout.load import (
    _check_filetype,
    _expand_wildcards,
    _expand_filepaths,
    _arrange_for_concatenation,
    _trim,
    _infer_contains_boundaries,
    open_boutdataset,
)
from xbout.utils import _separate_metadata
from xbout.tests.utils_for_tests import create_bout_ds, METADATA_VARS

_BOUT_PER_PROC_VARIABLES = [
    "wall_time",
    "wtime",
    "wtime_rhs",
    "wtime_invert",
    "wtime_comms",
    "wtime_io",
    "wtime_per_rhs",
    "wtime_per_rhs_e",
    "wtime_per_rhs_i",
    "PE_XIND",
    "PE_YIND",
    "MYPE",
]


def test_check_extensions(tmp_path):
    files_dir = tmp_path.joinpath("data")
    files_dir.mkdir()
    example_nc_file = files_dir.joinpath("example.nc")
    example_nc_file.write_text("content_nc")

    filetype = _check_filetype(example_nc_file)
    assert filetype == "netcdf4"

    example_hdf5_file = files_dir.joinpath("example.h5netcdf")
    example_hdf5_file.write_text("content_hdf5")

    filetype = _check_filetype(example_hdf5_file)
    assert filetype == "h5netcdf"

    example_invalid_file = files_dir.joinpath("example.txt")
    example_hdf5_file.write_text("content_txt")
    with pytest.raises(IOError):
        filetype = _check_filetype(example_invalid_file)


def test_set_fci_coords(create_example_grid_file_fci, create_example_files_fci):
    grid = create_example_grid_file_fci
    data = create_example_files_fci

    ds = open_boutdataset(data, gridfilepath=grid, geometry="fci")
    assert "R" in ds
    assert "Z" in ds


class TestPathHandling:
    def test_glob_expansion_single(self, tmp_path):
        files_dir = tmp_path.joinpath("data")
        files_dir.mkdir()
        example_file = files_dir.joinpath("example.0.nc")
        example_file.write_text("content")

        path = example_file
        filepaths = _expand_wildcards(path)
        assert filepaths[0] == example_file

        path = files_dir.joinpath("example.*.nc")
        filepaths = _expand_wildcards(path)
        assert filepaths[0] == example_file

    @pytest.mark.parametrize(
        "ii, jj", [(1, 1), (1, 4), (3, 1), (5, 3), (12, 1), (1, 12), (121, 2), (3, 111)]
    )
    def test_glob_expansion_both(self, tmp_path, ii, jj):
        files_dir = tmp_path.joinpath("data")
        files_dir.mkdir()
        filepaths = []
        for i in range(ii):
            example_run_dir = files_dir.joinpath("run" + str(i))
            example_run_dir.mkdir()
            for j in range(jj):
                example_file = example_run_dir.joinpath("example." + str(j) + ".nc")
                example_file.write_text("content")
                filepaths.append(example_file)
        expected_filepaths = natsorted(filepaths, key=lambda filepath: str(filepath))

        path = files_dir.joinpath("run*/example.*.nc")
        actual_filepaths = _expand_wildcards(path)

        assert actual_filepaths == expected_filepaths

    @pytest.mark.parametrize(
        "ii, jj", [(1, 1), (1, 4), (3, 1), (5, 3), (1, 12), (3, 111)]
    )
    def test_glob_expansion_brackets(self, tmp_path, ii, jj):
        files_dir = tmp_path.joinpath("data")
        files_dir.mkdir()
        filepaths = []
        for i in range(ii):
            example_run_dir = files_dir.joinpath("run" + str(i))
            example_run_dir.mkdir()
            for j in range(jj):
                example_file = example_run_dir.joinpath("example." + str(j) + ".nc")
                example_file.write_text("content")
                filepaths.append(example_file)
        expected_filepaths = natsorted(filepaths, key=lambda filepath: str(filepath))

        path = files_dir.joinpath("run[1-9]/example.*.nc")
        actual_filepaths = _expand_wildcards(path)

        assert actual_filepaths == expected_filepaths[jj:]

    def test_no_files(self, tmp_path):
        files_dir = tmp_path.joinpath("data")
        files_dir.mkdir()

        with pytest.raises(IOError):
            path = files_dir.joinpath("run*/example.*.nc")
            _expand_filepaths(path)


@pytest.fixture()
def create_filepaths():
    return _create_filepaths


def _create_filepaths(nxpe=1, nype=1, nt=1):
    filepaths = []
    for t in range(nt):
        for i in range(nype):
            for j in range(nxpe):
                file_num = j + nxpe * i
                path = "./run{}".format(str(t)) + "/BOUT.dmp.{}.nc".format(
                    str(file_num)
                )
                filepaths.append(path)

    return filepaths


class TestArrange:
    def test_arrange_single(self, create_filepaths):
        paths = create_filepaths(nxpe=1, nype=1, nt=1)
        expected_path_grid = [[["./run0/BOUT.dmp.0.nc"]]]
        actual_path_grid, actual_concat_dims = _arrange_for_concatenation(
            paths, nxpe=1, nype=1
        )
        assert expected_path_grid == actual_path_grid
        assert actual_concat_dims == [None, None, None]

    def test_arrange_along_x(self, create_filepaths):
        paths = create_filepaths(nxpe=3, nype=1, nt=1)
        expected_path_grid = [
            [["./run0/BOUT.dmp.0.nc", "./run0/BOUT.dmp.1.nc", "./run0/BOUT.dmp.2.nc"]]
        ]
        actual_path_grid, actual_concat_dims = _arrange_for_concatenation(
            paths, nxpe=3, nype=1
        )
        assert expected_path_grid == actual_path_grid
        assert actual_concat_dims == [None, None, "x"]

    def test_arrange_along_y(self, create_filepaths):
        paths = create_filepaths(nxpe=1, nype=3, nt=1)
        expected_path_grid = [
            [
                ["./run0/BOUT.dmp.0.nc"],
                ["./run0/BOUT.dmp.1.nc"],
                ["./run0/BOUT.dmp.2.nc"],
            ]
        ]
        actual_path_grid, actual_concat_dims = _arrange_for_concatenation(
            paths, nxpe=1, nype=3
        )
        assert expected_path_grid == actual_path_grid
        assert actual_concat_dims == [None, "y", None]

    def test_arrange_along_t(self, create_filepaths):
        paths = create_filepaths(nxpe=1, nype=1, nt=3)
        expected_path_grid = [
            [["./run0/BOUT.dmp.0.nc"]],
            [["./run1/BOUT.dmp.0.nc"]],
            [["./run2/BOUT.dmp.0.nc"]],
        ]
        actual_path_grid, actual_concat_dims = _arrange_for_concatenation(
            paths, nxpe=1, nype=1
        )
        assert expected_path_grid == actual_path_grid
        assert actual_concat_dims == ["t", None, None]

    def test_arrange_along_xy(self, create_filepaths):
        paths = create_filepaths(nxpe=3, nype=2, nt=1)
        expected_path_grid = [
            [
                [
                    "./run0/BOUT.dmp.0.nc",
                    "./run0/BOUT.dmp.1.nc",
                    "./run0/BOUT.dmp.2.nc",
                ],
                [
                    "./run0/BOUT.dmp.3.nc",
                    "./run0/BOUT.dmp.4.nc",
                    "./run0/BOUT.dmp.5.nc",
                ],
            ]
        ]
        actual_path_grid, actual_concat_dims = _arrange_for_concatenation(
            paths, nxpe=3, nype=2
        )
        assert expected_path_grid == actual_path_grid
        assert actual_concat_dims == [None, "y", "x"]

    def test_arrange_along_xt(self, create_filepaths):
        paths = create_filepaths(nxpe=3, nype=1, nt=2)
        expected_path_grid = [
            [["./run0/BOUT.dmp.0.nc", "./run0/BOUT.dmp.1.nc", "./run0/BOUT.dmp.2.nc"]],
            [["./run1/BOUT.dmp.0.nc", "./run1/BOUT.dmp.1.nc", "./run1/BOUT.dmp.2.nc"]],
        ]
        actual_path_grid, actual_concat_dims = _arrange_for_concatenation(
            paths, nxpe=3, nype=1
        )
        assert expected_path_grid == actual_path_grid
        assert actual_concat_dims == ["t", None, "x"]

    def test_arrange_along_xyt(self, create_filepaths):
        paths = create_filepaths(nxpe=3, nype=2, nt=2)
        expected_path_grid = [
            [
                [
                    "./run0/BOUT.dmp.0.nc",
                    "./run0/BOUT.dmp.1.nc",
                    "./run0/BOUT.dmp.2.nc",
                ],
                [
                    "./run0/BOUT.dmp.3.nc",
                    "./run0/BOUT.dmp.4.nc",
                    "./run0/BOUT.dmp.5.nc",
                ],
            ],
            [
                [
                    "./run1/BOUT.dmp.0.nc",
                    "./run1/BOUT.dmp.1.nc",
                    "./run1/BOUT.dmp.2.nc",
                ],
                [
                    "./run1/BOUT.dmp.3.nc",
                    "./run1/BOUT.dmp.4.nc",
                    "./run1/BOUT.dmp.5.nc",
                ],
            ],
        ]
        actual_path_grid, actual_concat_dims = _arrange_for_concatenation(
            paths, nxpe=3, nype=2
        )
        assert expected_path_grid == actual_path_grid
        assert actual_concat_dims == ["t", "y", "x"]


class TestStripMetadata:
    def test_strip_metadata(self):
        original = create_bout_ds()
        assert original["NXPE"] == 1

        ds, metadata = _separate_metadata(original)

        xrt.assert_equal(
            original.drop_vars(
                METADATA_VARS + _BOUT_PER_PROC_VARIABLES, errors="ignore"
            ),
            ds,
        )
        assert metadata["NXPE"] == 1


# TODO also test loading multiple files which have guard cells
class TestOpen:
    def test_single_file(self, tmp_path_factory, bout_xyt_example_files):
        path = bout_xyt_example_files(
            tmp_path_factory, nxpe=1, nype=1, nt=1, write_to_disk=True
        )
        with pytest.warns(UserWarning):
            actual = open_boutdataset(datapath=path, keep_xboundaries=False)
        expected = create_bout_ds()
        expected = expected.set_coords(["t_array", "dx", "dy", "dz"]).rename(
            t_array="t"
        )
        xrt.assert_equal(
            actual.drop_vars(["x", "y", "z"]).load(),
            expected.drop_vars(
                METADATA_VARS + _BOUT_PER_PROC_VARIABLES, errors="ignore"
            ),
        )

        # check creation without writing to disk gives identical result
        fake_ds_list = bout_xyt_example_files(None, nxpe=1, nype=1, nt=1)
        with pytest.warns(UserWarning):
            fake = open_boutdataset(datapath=fake_ds_list, keep_xboundaries=False)
        xrt.assert_identical(actual, fake)

    def test_squashed_file(self, tmp_path_factory, bout_xyt_example_files):
        path = bout_xyt_example_files(
            tmp_path_factory, nxpe=4, nype=3, nt=1, squashed=True, write_to_disk=True
        )
        with pytest.warns(UserWarning):
            actual = open_boutdataset(datapath=path, keep_xboundaries=False)
        expected = create_bout_ds(lengths=(6, 8, 12, 7))
        expected = expected.set_coords(["t_array", "dx", "dy", "dz"]).rename(
            t_array="t"
        )
        xrt.assert_equal(
            actual.drop_vars(["x", "y", "z"]).load(),
            expected.drop_vars(
                METADATA_VARS + _BOUT_PER_PROC_VARIABLES, errors="ignore"
            ),
        )

        # check creation without writing to disk gives identical result
        fake_ds_list = bout_xyt_example_files(None, nxpe=4, nype=3, nt=1, squashed=True)
        with pytest.warns(UserWarning):
            fake = open_boutdataset(datapath=fake_ds_list, keep_xboundaries=False)
        xrt.assert_identical(actual, fake)

    @pytest.mark.parametrize(
        "keep_xboundaries", [False, pytest.param(True, marks=pytest.mark.long)]
    )
    @pytest.mark.parametrize(
        "keep_yboundaries", [False, pytest.param(True, marks=pytest.mark.long)]
    )
    def test_squashed_doublenull(
        self,
        tmp_path_factory,
        bout_xyt_example_files,
        keep_xboundaries,
        keep_yboundaries,
    ):
        path = bout_xyt_example_files(
            tmp_path_factory,
            nxpe=4,
            nype=6,
            nt=1,
            lengths=(6, 2, 4, 7),
            guards={"x": 2, "y": 2},
            squashed=True,
            topology="lower-disconnected-double-null",
        )
        with pytest.warns(UserWarning):
            ds = open_boutdataset(
                datapath=path,
                keep_xboundaries=keep_xboundaries,
                keep_yboundaries=keep_yboundaries,
            )

        # bout_xyt_example_files when creating a 'squashed' file just makes it with
        # y-size nype*lengths[2]+2*myg, which is 6*4+4=28, so with upper and lower
        # boundaries removed, y-size should be 28-4*2=20.
        assert ds.sizes["t"] == 6
        assert ds.sizes["x"] == 12 if keep_xboundaries else 8
        assert ds.sizes["y"] == 32 if keep_yboundaries else 24
        assert ds.sizes["z"] == 7

    @pytest.mark.parametrize(
        "keep_xboundaries", [False, pytest.param(True, marks=pytest.mark.long)]
    )
    @pytest.mark.parametrize(
        "keep_yboundaries", [False, pytest.param(True, marks=pytest.mark.long)]
    )
    def test_squashed_doublenull_file(
        self,
        tmp_path_factory,
        bout_xyt_example_files,
        keep_xboundaries,
        keep_yboundaries,
    ):
        path = bout_xyt_example_files(
            tmp_path_factory,
            nxpe=4,
            nype=6,
            nt=1,
            lengths=(6, 4, 4, 7),
            guards={"x": 2, "y": 2},
            squashed=True,
            write_to_disk=True,
            topology="upper-disconnected-double-null",
        )
        with pytest.warns(UserWarning):
            ds = open_boutdataset(
                datapath=path,
                keep_xboundaries=keep_xboundaries,
                keep_yboundaries=keep_yboundaries,
            )

        # bout_xyt_example_files when creating a 'squashed' file just makes it with
        # y-size nype*lengths[2]+2*myg, which is 6*4+4=28, so with upper and lower
        # boundaries removed, y-size should be 28-4*2=20.
        assert ds.sizes["t"] == 6
        assert ds.sizes["x"] == 20 if keep_xboundaries else 16
        assert ds.sizes["y"] == 32 if keep_yboundaries else 24
        assert ds.sizes["z"] == 7

    def test_combine_along_x(self, tmp_path_factory, bout_xyt_example_files):
        path = bout_xyt_example_files(
            tmp_path_factory,
            nxpe=4,
            nype=1,
            nt=1,
            syn_data_type="stepped",
            write_to_disk=True,
        )
        with pytest.warns(UserWarning):
            actual = open_boutdataset(datapath=path, keep_xboundaries=False)

        bout_ds = create_bout_ds
        expected = concat(
            [bout_ds(0), bout_ds(1), bout_ds(2), bout_ds(3)],
            dim="x",
            data_vars="minimal",
        )
        expected = expected.set_coords(["t_array", "dx", "dy", "dz"]).rename(
            t_array="t"
        )
        xrt.assert_equal(
            actual.drop_vars(["x", "y", "z"]).load(),
            expected.drop_vars(
                METADATA_VARS + _BOUT_PER_PROC_VARIABLES, errors="ignore"
            ),
        )

        # check creation without writing to disk gives identical result
        fake_ds_list = bout_xyt_example_files(
            None, nxpe=4, nype=1, nt=1, syn_data_type="stepped"
        )
        with pytest.warns(UserWarning):
            fake = open_boutdataset(datapath=fake_ds_list, keep_xboundaries=False)
        xrt.assert_identical(actual, fake)

    def test_combine_along_y(self, tmp_path_factory, bout_xyt_example_files):
        path = bout_xyt_example_files(
            tmp_path_factory,
            nxpe=1,
            nype=3,
            nt=1,
            syn_data_type="stepped",
            write_to_disk=True,
        )
        with pytest.warns(UserWarning):
            actual = open_boutdataset(datapath=path, keep_xboundaries=False)

        bout_ds = create_bout_ds
        expected = concat(
            [bout_ds(0), bout_ds(1), bout_ds(2)], dim="y", data_vars="minimal"
        )
        expected = expected.set_coords(["t_array", "dx", "dy", "dz"]).rename(
            t_array="t"
        )
        xrt.assert_equal(
            actual.drop_vars(["x", "y", "z"]).load(),
            expected.drop_vars(
                METADATA_VARS + _BOUT_PER_PROC_VARIABLES, errors="ignore"
            ),
        )

        # check creation without writing to disk gives identical result
        fake_ds_list = bout_xyt_example_files(
            None, nxpe=1, nype=3, nt=1, syn_data_type="stepped"
        )
        with pytest.warns(UserWarning):
            fake = open_boutdataset(datapath=fake_ds_list, keep_xboundaries=False)
        xrt.assert_identical(actual, fake)

    @pytest.mark.skip
    def test_combine_along_t(self): ...

    @pytest.mark.parametrize(
        "bout_v5,metric_3D", [(False, False), (True, False), (True, True)]
    )
    @pytest.mark.parametrize("lengths", [(6, 2, 4, 7), (6, 2, 4, 1)])
    def test_combine_along_xy(
        self, tmp_path_factory, bout_xyt_example_files, bout_v5, metric_3D, lengths
    ):
        path = bout_xyt_example_files(
            tmp_path_factory,
            nxpe=4,
            nype=3,
            nt=1,
            lengths=lengths,
            syn_data_type="stepped",
            write_to_disk=True,
            bout_v5=bout_v5,
            metric_3D=metric_3D,
        )
        with pytest.warns(UserWarning):
            actual = open_boutdataset(datapath=path, keep_xboundaries=False)

        def bout_ds(syn_data_type):
            return create_bout_ds(
                syn_data_type, bout_v5=bout_v5, metric_3D=metric_3D, lengths=lengths
            )

        line1 = concat(
            [bout_ds(0), bout_ds(1), bout_ds(2), bout_ds(3)],
            dim="x",
            data_vars="minimal",
        )
        line2 = concat(
            [bout_ds(4), bout_ds(5), bout_ds(6), bout_ds(7)],
            dim="x",
            data_vars="minimal",
        )
        line3 = concat(
            [bout_ds(8), bout_ds(9), bout_ds(10), bout_ds(11)],
            dim="x",
            data_vars="minimal",
        )
        expected = concat([line1, line2, line3], dim="y", data_vars="minimal")
        expected = expected.set_coords(["t_array", "dx", "dy", "dz"]).rename(
            t_array="t"
        )
        vars_to_drop = METADATA_VARS + _BOUT_PER_PROC_VARIABLES
        xrt.assert_equal(
            actual.drop_vars(["x", "y", "z"]).load(),
            expected.drop_vars(vars_to_drop, errors="ignore"),
        )

        # check creation without writing to disk gives identical result
        fake_ds_list = bout_xyt_example_files(
            None,
            nxpe=4,
            nype=3,
            nt=1,
            lengths=lengths,
            syn_data_type="stepped",
            bout_v5=bout_v5,
            metric_3D=metric_3D,
        )
        with pytest.warns(UserWarning):
            fake = open_boutdataset(datapath=fake_ds_list, keep_xboundaries=False)
        xrt.assert_identical(actual, fake)

    def test_toroidal(self, tmp_path_factory, bout_xyt_example_files):
        # actually write these to disk to test the loading fully
        path = bout_xyt_example_files(
            tmp_path_factory,
            nxpe=3,
            nype=3,
            nt=1,
            syn_data_type="stepped",
            grid="grid",
            write_to_disk=True,
        )
        actual = open_boutdataset(
            datapath=path,
            geometry="toroidal",
            gridfilepath=path.parent.joinpath("grid.nc"),
        )

        # check dataset can be saved
        save_dir = tmp_path_factory.mktemp("data")
        actual.bout.save(save_dir.joinpath("boutdata.nc"))

        # check creation without writing to disk gives identical result
        fake_ds_list, fake_grid_ds = bout_xyt_example_files(
            None, nxpe=3, nype=3, nt=1, syn_data_type="stepped", grid="grid"
        )
        fake = open_boutdataset(
            datapath=fake_ds_list, geometry="toroidal", gridfilepath=fake_grid_ds
        )
        xrt.assert_identical(actual, fake)

    def test_salpha(self, tmp_path_factory, bout_xyt_example_files):
        path = bout_xyt_example_files(
            tmp_path_factory,
            nxpe=3,
            nype=3,
            nt=1,
            syn_data_type="stepped",
            grid="grid",
            write_to_disk=True,
        )
        actual = open_boutdataset(
            datapath=path,
            geometry="s-alpha",
            gridfilepath=path.parent.joinpath("grid.nc"),
        )

        # check dataset can be saved
        save_dir = tmp_path_factory.mktemp("data")
        actual.bout.save(save_dir.joinpath("boutdata.nc"))

        # check creation without writing to disk gives identical result
        fake_ds_list, fake_grid_ds = bout_xyt_example_files(
            None, nxpe=3, nype=3, nt=1, syn_data_type="stepped", grid="grid"
        )
        fake = open_boutdataset(
            datapath=fake_ds_list, geometry="s-alpha", gridfilepath=fake_grid_ds
        )
        xrt.assert_identical(actual, fake)

    def test_drop_vars(self, tmp_path_factory, bout_xyt_example_files):
        datapath = bout_xyt_example_files(
            tmp_path_factory,
            nxpe=4,
            nype=1,
            nt=1,
            syn_data_type="stepped",
            write_to_disk=True,
        )
        with pytest.warns(UserWarning):
            ds = open_boutdataset(
                datapath=datapath, keep_xboundaries=False, drop_variables=["T"]
            )

        assert "T" not in ds.keys()
        assert "n" in ds.keys()

    @pytest.mark.skip
    def test_combine_along_tx(self): ...

    def test_restarts(self):
        datapath = Path(__file__).parent.joinpath(
            "data", "restart", "BOUT.restart.*.nc"
        )
        ds = open_boutdataset(datapath, keep_xboundaries=True, keep_yboundaries=True)

        assert "T" in ds


_test_processor_layouts_list = [
    # No parallelization
    (0, 0, 1, 1, {"x": True, "y": True}, {"x": True, "y": True}),
    # 1d parallelization along x:
    # Left
    (0, 0, 3, 1, {"x": True, "y": True}, {"x": False, "y": True}),
    # Middle
    (1, 0, 3, 1, {"x": False, "y": True}, {"x": False, "y": True}),
    # Right
    (2, 0, 3, 1, {"x": False, "y": True}, {"x": True, "y": True}),
    # 1d parallelization along y:
    # Bottom
    (0, 0, 1, 3, {"x": True, "y": True}, {"x": True, "y": False}),
    # Middle
    (0, 1, 1, 3, {"x": True, "y": False}, {"x": True, "y": False}),
    # Top
    (0, 2, 1, 3, {"x": True, "y": False}, {"x": True, "y": True}),
    # 2d parallelization:
    # Bottom left corner
    (0, 0, 3, 4, {"x": True, "y": True}, {"x": False, "y": False}),
    # Bottom right corner
    (2, 0, 3, 4, {"x": False, "y": True}, {"x": True, "y": False}),
    # Top left corner
    (0, 3, 3, 4, {"x": True, "y": False}, {"x": False, "y": True}),
    # Top right corner
    (2, 3, 3, 4, {"x": False, "y": False}, {"x": True, "y": True}),
    # Centre
    (1, 2, 3, 4, {"x": False, "y": False}, {"x": False, "y": False}),
    # Left side
    (0, 2, 3, 4, {"x": True, "y": False}, {"x": False, "y": False}),
    # Right side
    (2, 2, 3, 4, {"x": False, "y": False}, {"x": True, "y": False}),
    # Bottom side
    (1, 0, 3, 4, {"x": False, "y": True}, {"x": False, "y": False}),
    # Top side
    (1, 3, 3, 4, {"x": False, "y": False}, {"x": False, "y": True}),
]

_test_processor_layouts_doublenull_list = [
    # 1d parallelization along y:
    # Bottom
    (0, 0, 1, 4, {"x": True, "y": True}, {"x": True, "y": False}),
    # Lower Middle
    (0, 1, 1, 4, {"x": True, "y": False}, {"x": True, "y": True}),
    # Upper Middle
    (0, 2, 1, 4, {"x": True, "y": True}, {"x": True, "y": False}),
    # Top
    (0, 3, 1, 4, {"x": True, "y": False}, {"x": True, "y": True}),
    # 2d parallelization:
    # Bottom left corner
    (0, 0, 3, 4, {"x": True, "y": True}, {"x": False, "y": False}),
    (1, 0, 3, 4, {"x": False, "y": True}, {"x": False, "y": False}),
    # Bottom right corner
    (2, 0, 3, 4, {"x": False, "y": True}, {"x": True, "y": False}),
    (0, 1, 3, 4, {"x": True, "y": False}, {"x": False, "y": True}),
    (1, 1, 3, 4, {"x": False, "y": False}, {"x": False, "y": True}),
    (2, 1, 3, 4, {"x": False, "y": False}, {"x": True, "y": True}),
    (0, 2, 3, 4, {"x": True, "y": True}, {"x": False, "y": False}),
    (1, 2, 3, 4, {"x": False, "y": True}, {"x": False, "y": False}),
    (2, 2, 3, 4, {"x": False, "y": True}, {"x": True, "y": False}),
    # Top left corner
    (0, 3, 3, 4, {"x": True, "y": False}, {"x": False, "y": True}),
    (1, 3, 3, 4, {"x": False, "y": False}, {"x": False, "y": True}),
    # Top right corner
    (2, 3, 3, 4, {"x": False, "y": False}, {"x": True, "y": True}),
]


class TestTrim:
    @pytest.mark.parametrize("is_restart", [False, True])
    def test_no_trim(self, is_restart):
        ds = create_test_data(0)
        # Manually add filename - encoding normally added by xr.open_dataset
        ds.encoding["source"] = "folder0/BOUT.dmp.0.nc"
        actual = _trim(
            ds, guards={}, keep_boundaries={}, nxpe=1, nype=1, is_restart=is_restart
        )
        xrt.assert_equal(actual, ds)

    def test_trim_guards(self):
        ds = create_test_data(0)
        # Manually add filename - encoding normally added by xr.open_dataset
        ds.encoding["source"] = "folder0/BOUT.dmp.0.nc"
        actual = _trim(
            ds, guards={"time": 2}, keep_boundaries={}, nxpe=1, nype=1, is_restart=False
        )
        selection = {"time": slice(2, -2)}
        expected = ds.isel(**selection)
        xrt.assert_equal(expected, actual)

    @pytest.mark.parametrize(
        "xproc, yproc, nxpe, nype, lower_boundaries, upper_boundaries",
        _test_processor_layouts_list,
    )
    def test_infer_boundaries_2d_parallelization(
        self, xproc, yproc, nxpe, nype, lower_boundaries, upper_boundaries
    ):
        """
        Numbering scheme for nxpe=3, nype=4

        .. code:: text

            y  9 10 11
            ^  6 7  8
            |  3 4  5
            |  0 1  2
             -----> x
        """

        ds = create_test_data(0)
        ds["jyseps2_1"] = 0
        ds["jyseps1_2"] = 0
        ds["PE_XIND"] = xproc
        ds["PE_YIND"] = yproc
        actual_lower_boundaries, actual_upper_boundaries = _infer_contains_boundaries(
            ds, nxpe, nype
        )

        assert actual_lower_boundaries == lower_boundaries
        assert actual_upper_boundaries == upper_boundaries

    @pytest.mark.parametrize(
        "xproc, yproc, nxpe, nype, lower_boundaries, upper_boundaries",
        _test_processor_layouts_doublenull_list,
    )
    def test_infer_boundaries_2d_parallelization_doublenull(
        self, xproc, yproc, nxpe, nype, lower_boundaries, upper_boundaries
    ):
        """
        Numbering scheme for nxpe=3, nype=4

        .. code:: text

            y  9 10 11
            ^  6 7  8
            |  3 4  5
            |  0 1  2
             -----> x
        """

        ds = create_test_data(0)
        ds["jyseps2_1"] = 3
        ds["jyseps1_2"] = 11
        ds["ny_inner"] = 8
        ds["MYSUB"] = 4
        ds["PE_XIND"] = xproc
        ds["PE_YIND"] = yproc
        actual_lower_boundaries, actual_upper_boundaries = _infer_contains_boundaries(
            ds, nxpe, nype
        )

        assert actual_lower_boundaries == lower_boundaries
        assert actual_upper_boundaries == upper_boundaries

    @pytest.mark.parametrize(
        "xproc, yproc, nxpe, nype, lower_boundaries, upper_boundaries",
        _test_processor_layouts_list,
    )
    def test_infer_boundaries_2d_parallelization_by_filenum(
        self, xproc, yproc, nxpe, nype, lower_boundaries, upper_boundaries
    ):
        """
        Numbering scheme for nxpe=3, nype=4

        .. code:: text

            y  9 10 11
            ^  6 7  8
            |  3 4  5
            |  0 1  2
             -----> x
        """

        filenum = yproc * nxpe + xproc

        ds = create_test_data(0)
        ds["jyseps2_1"] = 0
        ds["jyseps1_2"] = 0
        ds.encoding["source"] = "folder0/BOUT.dmp." + str(filenum) + ".nc"
        actual_lower_boundaries, actual_upper_boundaries = _infer_contains_boundaries(
            ds, nxpe, nype
        )

        assert actual_lower_boundaries == lower_boundaries
        assert actual_upper_boundaries == upper_boundaries

    @pytest.mark.parametrize(
        "xproc, yproc, nxpe, nype, lower_boundaries, upper_boundaries",
        _test_processor_layouts_doublenull_list,
    )
    def test_infer_boundaries_2d_parallelization_doublenull_by_filenum(
        self, xproc, yproc, nxpe, nype, lower_boundaries, upper_boundaries
    ):
        """
        Numbering scheme for nxpe=3, nype=4

        .. code:: text

            y  9 10 11
            ^  6 7  8
            |  3 4  5
            |  0 1  2
             -----> x
        """

        filenum = yproc * nxpe + xproc

        ds = create_test_data(0)
        ds["jyseps2_1"] = 3
        ds["jyseps1_2"] = 11
        ds["ny_inner"] = 8
        ds["MYSUB"] = 4
        ds.encoding["source"] = "folder0/BOUT.dmp." + str(filenum) + ".nc"
        actual_lower_boundaries, actual_upper_boundaries = _infer_contains_boundaries(
            ds, nxpe, nype
        )

        assert actual_lower_boundaries == lower_boundaries
        assert actual_upper_boundaries == upper_boundaries

    @pytest.mark.parametrize("is_restart", [False, True])
    def test_keep_xboundaries(self, is_restart):
        ds = create_test_data(0)
        ds = ds.rename({"dim2": "x"})

        # Manually add filename - encoding normally added by xr.open_dataset
        ds.encoding["source"] = "folder0/BOUT.dmp.0.nc"

        ds["jyseps2_1"] = 8
        ds["jyseps1_2"] = 8

        actual = _trim(
            ds,
            guards={"x": 2},
            keep_boundaries={"x": True},
            nxpe=1,
            nype=1,
            is_restart=is_restart,
        )
        expected = ds  # Should be unchanged
        xrt.assert_equal(expected, actual)

    @pytest.mark.parametrize("is_restart", [False, True])
    def test_keep_yboundaries(self, is_restart):
        ds = create_test_data(0)
        ds = ds.rename({"dim2": "y"})

        # Manually add filename - encoding normally added by xr.open_dataset
        ds.encoding["source"] = "folder0/BOUT.dmp.0.nc"

        ds["jyseps2_1"] = 8
        ds["jyseps1_2"] = 8

        actual = _trim(
            ds,
            guards={"y": 2},
            keep_boundaries={"y": True},
            nxpe=1,
            nype=1,
            is_restart=is_restart,
        )
        expected = ds  # Should be unchanged
        xrt.assert_equal(expected, actual)

    @pytest.mark.parametrize(
        "filenum, lower, upper",
        [(0, True, False), (1, False, True), (2, True, False), (3, False, True)],
    )
    @pytest.mark.parametrize("is_restart", [False, True])
    def test_keep_yboundaries_doublenull_by_filenum(
        self, filenum, lower, upper, is_restart
    ):
        ds = create_test_data(0)
        ds = ds.rename({"dim2": "y"})

        # Manually add filename - encoding normally added by xr.open_dataset
        ds.encoding["source"] = "folder0/BOUT.dmp." + str(filenum) + ".nc"

        ds["jyseps2_1"] = 3
        ds["jyseps1_2"] = 11
        ds["ny_inner"] = 8
        ds["MYSUB"] = 4

        actual = _trim(
            ds,
            guards={"y": 2},
            keep_boundaries={"y": True},
            nxpe=1,
            nype=4,
            is_restart=is_restart,
        )
        expected = ds  # Should be unchanged
        if not lower:
            expected = expected.isel(y=slice(2, None, None))
        if not upper:
            expected = expected.isel(y=slice(None, -2, None))
<<<<<<< HEAD
        xrt.assert_equal(expected, actual)

    @pytest.mark.parametrize("is_restart", [False, True])
    def test_trim_timing_info(self, is_restart):
        ds = create_test_data(0)
        from xbout.load import _BOUT_PER_PROC_VARIABLES

        # remove a couple of entries from _BOUT_PER_PROC_VARIABLES so we test that _trim
        # does not fail if not all of them are present
        _BOUT_PER_PROC_VARIABLES = _BOUT_PER_PROC_VARIABLES[:-2]

        for v in _BOUT_PER_PROC_VARIABLES:
            ds[v] = 42.0
        ds = _trim(
            ds, guards={}, keep_boundaries={}, nxpe=1, nype=1, is_restart=is_restart
        )

        expected = create_test_data(0)
        xrt.assert_equal(ds, expected)


fci_shape = (2, 2, 3, 4)
fci_guards = (2, 2, 0)


@pytest.fixture
def create_example_grid_file_fci(tmp_path_factory):
    """
    Mocks up a FCI-like netCDF file, and return the temporary test
    directory containing them.

    Deletes the temporary directory once that test is done.
    """

    # Create grid dataset
    shape = (fci_shape[1] + 2 * fci_guards[0], *fci_shape[2:])
    arr = np.arange(reduce(operator.mul, shape, 1)).reshape(shape)
    grid = DataArray(data=arr, name="R", dims=["x", "y", "z"]).to_dataset()
    grid["Z"] = DataArray(np.random.random(shape), dims=["x", "y", "z"])
    grid["dy"] = DataArray(np.ones(shape), dims=["x", "y", "z"])
    grid = grid.set_coords(["dy"])

    # Create temporary directory
    save_dir = tmp_path_factory.mktemp("griddata")

    # Save
    filepath = save_dir.joinpath("fci.nc")
    grid.to_netcdf(filepath, engine="netcdf4")

    return filepath


@pytest.fixture
def create_example_files_fci(tmp_path_factory):
    return _bout_xyt_example_files(
        tmp_path_factory,
        lengths=fci_shape,
        nxpe=1,
        nype=1,
        # nt=1,
        guards={a: b for a, b in zip("xyz", fci_guards)},
        syn_data_type="random",
        grid=None,
        squashed=False,
        # topology="core",
        write_to_disk=False,
        bout_v5=True,
        metric_3D=True,
    )
=======
        xrt.assert_equal(expected, actual)
>>>>>>> 56710b33
<|MERGE_RESOLUTION|>--- conflicted
+++ resolved
@@ -933,76 +933,4 @@
             expected = expected.isel(y=slice(2, None, None))
         if not upper:
             expected = expected.isel(y=slice(None, -2, None))
-<<<<<<< HEAD
-        xrt.assert_equal(expected, actual)
-
-    @pytest.mark.parametrize("is_restart", [False, True])
-    def test_trim_timing_info(self, is_restart):
-        ds = create_test_data(0)
-        from xbout.load import _BOUT_PER_PROC_VARIABLES
-
-        # remove a couple of entries from _BOUT_PER_PROC_VARIABLES so we test that _trim
-        # does not fail if not all of them are present
-        _BOUT_PER_PROC_VARIABLES = _BOUT_PER_PROC_VARIABLES[:-2]
-
-        for v in _BOUT_PER_PROC_VARIABLES:
-            ds[v] = 42.0
-        ds = _trim(
-            ds, guards={}, keep_boundaries={}, nxpe=1, nype=1, is_restart=is_restart
-        )
-
-        expected = create_test_data(0)
-        xrt.assert_equal(ds, expected)
-
-
-fci_shape = (2, 2, 3, 4)
-fci_guards = (2, 2, 0)
-
-
-@pytest.fixture
-def create_example_grid_file_fci(tmp_path_factory):
-    """
-    Mocks up a FCI-like netCDF file, and return the temporary test
-    directory containing them.
-
-    Deletes the temporary directory once that test is done.
-    """
-
-    # Create grid dataset
-    shape = (fci_shape[1] + 2 * fci_guards[0], *fci_shape[2:])
-    arr = np.arange(reduce(operator.mul, shape, 1)).reshape(shape)
-    grid = DataArray(data=arr, name="R", dims=["x", "y", "z"]).to_dataset()
-    grid["Z"] = DataArray(np.random.random(shape), dims=["x", "y", "z"])
-    grid["dy"] = DataArray(np.ones(shape), dims=["x", "y", "z"])
-    grid = grid.set_coords(["dy"])
-
-    # Create temporary directory
-    save_dir = tmp_path_factory.mktemp("griddata")
-
-    # Save
-    filepath = save_dir.joinpath("fci.nc")
-    grid.to_netcdf(filepath, engine="netcdf4")
-
-    return filepath
-
-
-@pytest.fixture
-def create_example_files_fci(tmp_path_factory):
-    return _bout_xyt_example_files(
-        tmp_path_factory,
-        lengths=fci_shape,
-        nxpe=1,
-        nype=1,
-        # nt=1,
-        guards={a: b for a, b in zip("xyz", fci_guards)},
-        syn_data_type="random",
-        grid=None,
-        squashed=False,
-        # topology="core",
-        write_to_disk=False,
-        bout_v5=True,
-        metric_3D=True,
-    )
-=======
-        xrt.assert_equal(expected, actual)
->>>>>>> 56710b33
+        xrt.assert_equal(expected, actual)