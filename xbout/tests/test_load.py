from pathlib import Path
import re

import pytest

import numpy as np

from xarray import DataArray, Dataset, concat
from xarray.tests.test_dataset import create_test_data
import xarray.testing as xrt

from natsort import natsorted

from xbout.load import _check_filetype, _expand_wildcards, _expand_filepaths,\
<<<<<<< HEAD
    _arrange_for_concatenation, _trim, _auto_open_mfboutdataset
from xbout.utils import _separate_metadata
=======
    _arrange_for_concatenation, _trim, _strip_metadata, \
    _auto_open_mfboutdataset, _infer_contains_boundaries
>>>>>>> 3886da98


def test_check_extensions(tmpdir):
    files_dir = tmpdir.mkdir("data")
    example_nc_file = files_dir.join('example.nc')
    example_nc_file.write("content_nc")

    filetype = _check_filetype(Path(str(example_nc_file)))
    assert filetype == 'netcdf4'

    example_hdf5_file = files_dir.join('example.h5netcdf')
    example_hdf5_file.write("content_hdf5")

    filetype = _check_filetype(Path(str(example_hdf5_file)))
    assert filetype == 'h5netcdf'

    example_invalid_file = files_dir.join('example.txt')
    example_hdf5_file.write("content_txt")
    with pytest.raises(IOError):
        filetype = _check_filetype(Path(str(example_invalid_file)))


class TestPathHandling:
    def test_glob_expansion_single(self, tmpdir):
        files_dir = tmpdir.mkdir("data")
        example_file = files_dir.join('example.0.nc')
        example_file.write("content")

        path = Path(str(example_file))
        filepaths = _expand_wildcards(path)
        assert filepaths[0] == Path(str(example_file))

        path = Path(str(files_dir.join('example.*.nc')))
        filepaths = _expand_wildcards(path)
        assert filepaths[0] == Path(str(example_file))

    @pytest.mark.parametrize("ii, jj", [(1, 1), (1, 4), (3, 1), (5, 3), (12, 1),
                                        (1, 12), (121, 2), (3, 111)])
    def test_glob_expansion_both(self, tmpdir, ii, jj):
        files_dir = tmpdir.mkdir("data")
        filepaths = []
        for i in range(ii):
            example_run_dir = files_dir.mkdir('run' + str(i))
            for j in range(jj):
                example_file = example_run_dir.join('example.' + str(j) + '.nc')
                example_file.write("content")
                filepaths.append(Path(str(example_file)))
        expected_filepaths = natsorted(filepaths,
                                       key=lambda filepath: str(filepath))

        path = Path(str(files_dir.join('run*/example.*.nc')))
        actual_filepaths = _expand_wildcards(path)

        assert actual_filepaths == expected_filepaths

    def test_no_files(self, tmpdir):
        files_dir = tmpdir.mkdir("data")

        with pytest.raises(IOError):
            path = Path(str(files_dir.join('run*/example.*.nc')))
            actual_filepaths = _expand_filepaths(path)
            print(actual_filepaths)


@pytest.fixture()
def create_filepaths():
    return _create_filepaths


def _create_filepaths(nxpe=1, nype=1, nt=1):
    filepaths = []
    for t in range(nt):
        for i in range(nype):
            for j in range(nxpe):
                file_num = (j + nxpe * i)
                path = './run{}'.format(str(t)) \
                       + '/BOUT.dmp.{}.nc'.format(str(file_num))
                filepaths.append(path)

    return filepaths


class TestArrange:
    def test_arrange_single(self, create_filepaths):
        paths = create_filepaths(nxpe=1, nype=1, nt=1)
        expected_path_grid = [[['./run0/BOUT.dmp.0.nc']]]
        actual_path_grid, actual_concat_dims = _arrange_for_concatenation(paths, nxpe=1, nype=1)
        assert expected_path_grid == actual_path_grid
        assert actual_concat_dims == [None, None, None]

    def test_arrange_along_x(self, create_filepaths):
        paths = create_filepaths(nxpe=3, nype=1, nt=1)
        expected_path_grid = [[['./run0/BOUT.dmp.0.nc',
                                './run0/BOUT.dmp.1.nc',
                                './run0/BOUT.dmp.2.nc']]]
        actual_path_grid, actual_concat_dims = _arrange_for_concatenation(paths, nxpe=3, nype=1)
        assert expected_path_grid == actual_path_grid
        assert actual_concat_dims == [None, None, 'x']

    def test_arrange_along_y(self, create_filepaths):
        paths = create_filepaths(nxpe=1, nype=3, nt=1)
        expected_path_grid = [[['./run0/BOUT.dmp.0.nc'],
                               ['./run0/BOUT.dmp.1.nc'],
                               ['./run0/BOUT.dmp.2.nc']]]
        actual_path_grid, actual_concat_dims = _arrange_for_concatenation(
            paths, nxpe=1, nype=3)
        assert expected_path_grid == actual_path_grid
        assert actual_concat_dims == [None, 'y', None]

    def test_arrange_along_t(self, create_filepaths):
        paths = create_filepaths(nxpe=1, nype=1, nt=3)
        expected_path_grid = [[['./run0/BOUT.dmp.0.nc']],
                              [['./run1/BOUT.dmp.0.nc']],
                              [['./run2/BOUT.dmp.0.nc']]]
        actual_path_grid, actual_concat_dims = _arrange_for_concatenation(
            paths, nxpe=1, nype=1)
        assert expected_path_grid == actual_path_grid
        assert actual_concat_dims == ['t', None, None]

    def test_arrange_along_xy(self, create_filepaths):
        paths = create_filepaths(nxpe=3, nype=2, nt=1)
        expected_path_grid = [[['./run0/BOUT.dmp.0.nc', './run0/BOUT.dmp.1.nc', './run0/BOUT.dmp.2.nc'],
                               ['./run0/BOUT.dmp.3.nc', './run0/BOUT.dmp.4.nc', './run0/BOUT.dmp.5.nc']]]
        actual_path_grid, actual_concat_dims = _arrange_for_concatenation(
            paths, nxpe=3, nype=2)
        assert expected_path_grid == actual_path_grid
        assert actual_concat_dims == [None, 'y', 'x']

    def test_arrange_along_xt(self, create_filepaths):
        paths = create_filepaths(nxpe=3, nype=1, nt=2)
        expected_path_grid = [[['./run0/BOUT.dmp.0.nc', './run0/BOUT.dmp.1.nc', './run0/BOUT.dmp.2.nc']],
                              [['./run1/BOUT.dmp.0.nc', './run1/BOUT.dmp.1.nc', './run1/BOUT.dmp.2.nc']]]
        actual_path_grid, actual_concat_dims = _arrange_for_concatenation(
            paths, nxpe=3, nype=1)
        assert expected_path_grid == actual_path_grid
        assert actual_concat_dims == ['t', None, 'x']

    def test_arrange_along_xyt(self, create_filepaths):
        paths = create_filepaths(nxpe=3, nype=2, nt=2)
        expected_path_grid = [[['./run0/BOUT.dmp.0.nc', './run0/BOUT.dmp.1.nc', './run0/BOUT.dmp.2.nc'],
                               ['./run0/BOUT.dmp.3.nc', './run0/BOUT.dmp.4.nc', './run0/BOUT.dmp.5.nc']],
                              [['./run1/BOUT.dmp.0.nc', './run1/BOUT.dmp.1.nc', './run1/BOUT.dmp.2.nc'],
                               ['./run1/BOUT.dmp.3.nc', './run1/BOUT.dmp.4.nc', './run1/BOUT.dmp.5.nc']]]
        actual_path_grid, actual_concat_dims = _arrange_for_concatenation(paths, nxpe=3, nype=2)
        assert expected_path_grid == actual_path_grid
        assert actual_concat_dims == ['t', 'y', 'x']


@pytest.fixture()
def bout_xyt_example_files(tmpdir_factory):
    return _bout_xyt_example_files


def _bout_xyt_example_files(tmpdir_factory, prefix='BOUT.dmp', lengths=(2,4,7,6),
                            nxpe=4, nype=2, nt=1, guards={}, syn_data_type='random'):
    """
    Mocks up a set of BOUT-like netCDF files, and return the temporary test directory containing them.

    Deletes the temporary directory once that test is done.
    """

    save_dir = tmpdir_factory.mktemp("data")

    ds_list, file_list = create_bout_ds_list(prefix=prefix, lengths=lengths, nxpe=nxpe, nype=nype, nt=nt,
                                             guards=guards, syn_data_type=syn_data_type)

    for ds, file_name in zip(ds_list, file_list):
        ds.to_netcdf(str(save_dir.join(str(file_name))))

    # Return a glob-like path to all files created, which has all file numbers replaced with a single asterix
    path = str(save_dir.join(str(file_list[-1])))

    count = 1
    if nt > 1:
        count += 1
    # We have to reverse the path before limiting the number of numbers replaced so that the
    # tests don't get confused by pytest's persistent temporary directories (which are also designated
    # by different numbers)
    glob_pattern = (re.sub(r'\d+', '*', path[::-1], count=count))[::-1]
    return glob_pattern


def create_bout_ds_list(prefix, lengths=(2, 4, 7, 6), nxpe=4, nype=2, nt=1, guards={},
                        syn_data_type='random'):
    """
    Mocks up a set of BOUT-like datasets.

    Structured as though they were produced by a x-y parallelised run with multiple restarts.
    """

    file_list = []
    ds_list = []
    for i in range(nxpe):
        for j in range(nype):
            num = (i + nxpe * j)
            filename = prefix + "." + str(num) + ".nc"
            file_list.append(filename)

            # Include guard cells
            upper_bndry_cells = {dim: guards.get(dim) for dim in guards.keys()}
            lower_bndry_cells = {dim: guards.get(dim) for dim in guards.keys()}

            # Include boundary cells
            for dim in ['x', 'y']:
                if dim in guards.keys():
                    if i == 0:
                        lower_bndry_cells[dim] = guards[dim]
                    if i == nxpe-1:
                        upper_bndry_cells[dim] = guards[dim]

            ds = create_bout_ds(syn_data_type=syn_data_type, num=num, lengths=lengths, nxpe=nxpe, nype=nype,
                                upper_bndry_cells=upper_bndry_cells, lower_bndry_cells=lower_bndry_cells,
                                guards=guards)
            ds_list.append(ds)

    # Sort this in order of num to remove any BOUT-specific structure
    ds_list_sorted = [ds for filename, ds in sorted(zip(file_list, ds_list))]
    file_list_sorted = [filename for filename, ds in sorted(zip(file_list, ds_list))]

    return ds_list_sorted, file_list_sorted


def create_bout_ds(syn_data_type='random', lengths=(2,4,7,6), num=0, nxpe=1, nype=1,
                   upper_bndry_cells={}, lower_bndry_cells={}, guards={}):

    # Set the shape of the data in this dataset
    x_length, y_length, z_length, t_length = lengths
    x_length += upper_bndry_cells.get('x', 0) + lower_bndry_cells.get('x', 0)
    y_length += upper_bndry_cells.get('y', 0) + lower_bndry_cells.get('y', 0)
    z_length += upper_bndry_cells.get('z', 0) + lower_bndry_cells.get('z', 0)
    t_length += upper_bndry_cells.get('t', 0) + lower_bndry_cells.get('t', 0)
    shape = (x_length, y_length, z_length, t_length)

    # Fill with some kind of synthetic data
    if syn_data_type is 'random':
        # Each dataset contains the same random noise
        np.random.seed(seed=0)
        data = np.random.randn(*shape)
    elif syn_data_type is 'linear':
        # Variables increase linearly across entire domain
        raise NotImplementedError
    elif syn_data_type is 'stepped':
        # Each dataset contains a different number depending on the filename
        data = np.ones(shape) * num
    elif isinstance(syn_data_type, int):
        data = np.ones(shape)* syn_data_type
    else:
        raise ValueError('Not a recognised choice of type of synthetic bout data.')

    T = DataArray(data, dims=['x', 'y', 'z', 't'])
    n = DataArray(data, dims=['x', 'y', 'z', 't'])
    ds = Dataset({'n': n, 'T': T})

    # Include metadata
    ds['NXPE'] = nxpe
    ds['NYPE'] = nype
    ds['MXG'] = guards.get('x', 0)
    ds['MYG'] = guards.get('y', 0)
    ds['nx'] = x_length
    ds['MXSUB'] = guards.get('x', 0)
    ds['MYSUB'] = guards.get('y', 0)
    ds['MZ'] = z_length

    return ds


METADATA_VARS = ['NXPE', 'NYPE', 'MXG', 'MYG', 'nx', 'MXSUB', 'MYSUB', 'MZ']


class TestStripMetadata():
    def test_strip_metadata(self):

        original = create_bout_ds()
        assert original['NXPE'] == 1

        ds, metadata = _separate_metadata(original)

        assert original.drop(METADATA_VARS).equals(ds)
        assert metadata['NXPE'] == 1


# TODO also test loading multiple files which have guard cells
class TestCombineNoTrim:
    def test_single_file(self, tmpdir_factory, bout_xyt_example_files):
        path = bout_xyt_example_files(tmpdir_factory, nxpe=1, nype=1, nt=1)
        actual, metadata = _auto_open_mfboutdataset(datapath=path)
        expected = create_bout_ds()
        xrt.assert_equal(actual.load(), expected.drop(METADATA_VARS))

    def test_combine_along_x(self, tmpdir_factory, bout_xyt_example_files):
        path = bout_xyt_example_files(tmpdir_factory, nxpe=4, nype=1, nt=1,
                                      syn_data_type='stepped')
        actual, metadata = _auto_open_mfboutdataset(datapath=path)

        bout_ds = create_bout_ds
        expected = concat([bout_ds(0), bout_ds(1), bout_ds(2), bout_ds(3)], dim='x')
        xrt.assert_equal(actual.load(), expected.drop(METADATA_VARS))

    def test_combine_along_y(self, tmpdir_factory, bout_xyt_example_files):
        path = bout_xyt_example_files(tmpdir_factory, nxpe=1, nype=3, nt=1,
                                      syn_data_type='stepped')
        actual, metadata = _auto_open_mfboutdataset(datapath=path)

        bout_ds = create_bout_ds
        expected = concat([bout_ds(0), bout_ds(1), bout_ds(2)], dim='y')
        xrt.assert_equal(actual.load(), expected.drop(METADATA_VARS))

    @pytest.mark.skip
    def test_combine_along_t(self):
        ...

    def test_combine_along_xy(self, tmpdir_factory, bout_xyt_example_files):
        path = bout_xyt_example_files(tmpdir_factory, nxpe=4, nype=3, nt=1,
                                      syn_data_type='stepped')
        actual, metadata = _auto_open_mfboutdataset(datapath=path)

        bout_ds = create_bout_ds
        line1 = concat([bout_ds(0), bout_ds(1), bout_ds(2), bout_ds(3)], dim='x')
        line2 = concat([bout_ds(4), bout_ds(5), bout_ds(6), bout_ds(7)], dim='x')
        line3 = concat([bout_ds(8), bout_ds(9), bout_ds(10), bout_ds(11)], dim='x')
        expected = concat([line1, line2, line3], dim='y')
        xrt.assert_equal(actual.load(), expected.drop(METADATA_VARS))

    @pytest.mark.skip
    def test_combine_along_tx(self):
        ...


class TestTrim:
    def test_no_trim(self):
        ds = create_test_data(0)
        # Manually add filename - encoding normally added by xr.open_dataset
        ds.encoding['source'] = 'folder0/BOUT.dmp.0.nc'
        actual = _trim(ds, guards={}, keep_boundaries={}, nxpe=1,
                       nype=1)
        xrt.assert_equal(actual, ds)

    def test_trim_guards(self):
        ds = create_test_data(0)
        # Manually add filename - encoding normally added by xr.open_dataset
        ds.encoding['source'] = 'folder0/BOUT.dmp.0.nc'
        actual = _trim(ds, guards={'time': 2}, keep_boundaries={},
                       nxpe=1, nype=1)
        selection = {'time': slice(2, -2)}
        expected = ds.isel(**selection)
        xrt.assert_equal(expected, actual)

    @pytest.mark.parametrize("filenum, nxpe, nype, lower_boundaries, upper_boundaries",
                             # no parallelization
                             [(0,      1,    1,    {'x': True,  'y': True},
                                                   {'x': True,  'y': True}),

                              # 1d parallelization along x:
                              # Left
                              (0,      3,    1,    {'x': True,  'y': True},
                                                   {'x': False, 'y': True}),
                              # Middle
                              (1,      3,    1,    {'x': False, 'y': True},
                                                   {'x': False, 'y': True}),
                              # Right
                              (2,      3,    1,    {'x': False, 'y': True},
                                                   {'x': True,  'y': True}),

                              # 1d parallelization along y:
                              # Bottom
                              (0,      1,    3,    {'x': True,  'y': True},
                                                   {'x': True,  'y': False}),
                              # Middle
                              (1,      1,    3,    {'x': True,  'y': False},
                                                   {'x': True,  'y': False}),
                              # Top
                              (2,      1,    3,    {'x': True,  'y': False},
                                                   {'x': True,  'y': True}),

                              # 2d parallelization:
                              # Bottom left corner
                              (0,      3,    4,    {'x': True,  'y': True},
                                                   {'x': False, 'y': False}),
                              # Bottom right corner
                              (2,      3,    4,    {'x': False, 'y': True},
                                                   {'x': True,  'y': False}),
                              # Top left corner
                              (9,      3,    4,    {'x': True,  'y': False},
                                                   {'x': False, 'y': True}),
                              # Top right corner
                              (11,     3,    4,    {'x': False, 'y': False},
                                                   {'x': True,  'y': True}),
                              # Centre
                              (7,      3,    4,    {'x': False, 'y': False},
                                                   {'x': False, 'y': False}),
                              # Left side
                              (3,      3,    4,    {'x': True,  'y': False},
                                                   {'x': False, 'y': False}),
                              # Right side
                              (5,      3,    4,    {'x': False, 'y': False},
                                                   {'x': True,  'y': False}),
                              # Bottom side
                              (1,      3,    4,    {'x': False, 'y': True},
                                                   {'x': False, 'y': False}),
                              # Top side
                              (10,     3,    4,    {'x': False, 'y': False},
                                                   {'x': False, 'y': True})
                              ])
    def test_infer_boundaries_2d_parallelization(self, filenum, nxpe, nype,
                                                 lower_boundaries, upper_boundaries):
        """
        Numbering scheme for nxpe=3, nype=4

        y  9 10 11
        ^  6 7  8
        |  3 4  5
        |  0 1  2
         -----> x
        """

        filename = "folder0/BOUT.dmp." + str(filenum) + ".nc"
        actual_lower_boundaries, actual_upper_boundaries = _infer_contains_boundaries(
            filename, nxpe, nype)

        assert actual_lower_boundaries == lower_boundaries
        assert actual_upper_boundaries == upper_boundaries

    def test_keep_xboundaries(self):
        ds = create_test_data(0)
        ds = ds.rename({'dim2': 'x'})

        # Manually add filename - encoding normally added by xr.open_dataset
        ds.encoding['source'] = 'folder0/BOUT.dmp.0.nc'

        actual = _trim(ds, guards={'x': 2}, keep_boundaries={'x': True}, nxpe=1, nype=1)
        expected = ds  # Should be unchanged
        xrt.assert_equal(expected, actual)

    def test_trim_timing_info(self):
        ds = create_test_data(0)
        from xbout.load import _BOUT_TIMING_VARIABLES

        # remove a couple of entries from _BOUT_TIMING_VARIABLES so we test that _trim
        # does not fail if not all of them are present
        _BOUT_TIMING_VARIABLES = _BOUT_TIMING_VARIABLES[:-2]

        for v in _BOUT_TIMING_VARIABLES:
            ds[v] = 42.
        ds = _trim(ds, guards={}, keep_boundaries={}, nxpe=1, nype=1)

        expected = create_test_data(0)
        xrt.assert_equal(ds, expected)<|MERGE_RESOLUTION|>--- conflicted
+++ resolved
@@ -11,14 +11,10 @@
 
 from natsort import natsorted
 
-from xbout.load import _check_filetype, _expand_wildcards, _expand_filepaths,\
-<<<<<<< HEAD
-    _arrange_for_concatenation, _trim, _auto_open_mfboutdataset
+from xbout.load import (_check_filetype, _expand_wildcards, _expand_filepaths,
+    _arrange_for_concatenation, _trim, _auto_open_mfboutdataset,
+    _infer_contains_boundaries)
 from xbout.utils import _separate_metadata
-=======
-    _arrange_for_concatenation, _trim, _strip_metadata, \
-    _auto_open_mfboutdataset, _infer_contains_boundaries
->>>>>>> 3886da98
 
 
 def test_check_extensions(tmpdir):
