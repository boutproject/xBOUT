from pathlib import Path
import re

import pytest

import numpy as np

from xarray import DataArray, Dataset, concat
from xarray.tests.test_dataset import create_test_data
import xarray.testing as xrt

from natsort import natsorted

from xbout.load import (_check_filetype, _expand_wildcards, _expand_filepaths,
                        _arrange_for_concatenation, _trim, _infer_contains_boundaries,
                        open_boutdataset, _BOUT_PER_PROC_VARIABLES)
from xbout.utils import _separate_metadata


def test_check_extensions(tmpdir):
    files_dir = tmpdir.mkdir("data")
    example_nc_file = files_dir.join('example.nc')
    example_nc_file.write("content_nc")

    filetype = _check_filetype(Path(str(example_nc_file)))
    assert filetype == 'netcdf4'

    example_hdf5_file = files_dir.join('example.h5netcdf')
    example_hdf5_file.write("content_hdf5")

    filetype = _check_filetype(Path(str(example_hdf5_file)))
    assert filetype == 'h5netcdf'

    example_invalid_file = files_dir.join('example.txt')
    example_hdf5_file.write("content_txt")
    with pytest.raises(IOError):
        filetype = _check_filetype(Path(str(example_invalid_file)))


class TestPathHandling:
    def test_glob_expansion_single(self, tmpdir):
        files_dir = tmpdir.mkdir("data")
        example_file = files_dir.join('example.0.nc')
        example_file.write("content")

        path = Path(str(example_file))
        filepaths = _expand_wildcards(path)
        assert filepaths[0] == Path(str(example_file))

        path = Path(str(files_dir.join('example.*.nc')))
        filepaths = _expand_wildcards(path)
        assert filepaths[0] == Path(str(example_file))

    @pytest.mark.parametrize("ii, jj", [(1, 1), (1, 4), (3, 1), (5, 3), (12, 1),
                                        (1, 12), (121, 2), (3, 111)])
    def test_glob_expansion_both(self, tmpdir, ii, jj):
        files_dir = tmpdir.mkdir("data")
        filepaths = []
        for i in range(ii):
            example_run_dir = files_dir.mkdir('run' + str(i))
            for j in range(jj):
                example_file = example_run_dir.join('example.' + str(j) + '.nc')
                example_file.write("content")
                filepaths.append(Path(str(example_file)))
        expected_filepaths = natsorted(filepaths,
                                       key=lambda filepath: str(filepath))

        path = Path(str(files_dir.join('run*/example.*.nc')))
        actual_filepaths = _expand_wildcards(path)

        assert actual_filepaths == expected_filepaths

    def test_no_files(self, tmpdir):
        files_dir = tmpdir.mkdir("data")

        with pytest.raises(IOError):
            path = Path(str(files_dir.join('run*/example.*.nc')))
            actual_filepaths = _expand_filepaths(path)


@pytest.fixture()
def create_filepaths():
    return _create_filepaths


def _create_filepaths(nxpe=1, nype=1, nt=1):
    filepaths = []
    for t in range(nt):
        for i in range(nype):
            for j in range(nxpe):
                file_num = (j + nxpe * i)
                path = './run{}'.format(str(t)) \
                       + '/BOUT.dmp.{}.nc'.format(str(file_num))
                filepaths.append(path)

    return filepaths


class TestArrange:
    def test_arrange_single(self, create_filepaths):
        paths = create_filepaths(nxpe=1, nype=1, nt=1)
        expected_path_grid = [[['./run0/BOUT.dmp.0.nc']]]
        actual_path_grid, actual_concat_dims = _arrange_for_concatenation(paths, nxpe=1, nype=1)
        assert expected_path_grid == actual_path_grid
        assert actual_concat_dims == [None, None, None]

    def test_arrange_along_x(self, create_filepaths):
        paths = create_filepaths(nxpe=3, nype=1, nt=1)
        expected_path_grid = [[['./run0/BOUT.dmp.0.nc',
                                './run0/BOUT.dmp.1.nc',
                                './run0/BOUT.dmp.2.nc']]]
        actual_path_grid, actual_concat_dims = _arrange_for_concatenation(paths, nxpe=3, nype=1)
        assert expected_path_grid == actual_path_grid
        assert actual_concat_dims == [None, None, 'x']

    def test_arrange_along_y(self, create_filepaths):
        paths = create_filepaths(nxpe=1, nype=3, nt=1)
        expected_path_grid = [[['./run0/BOUT.dmp.0.nc'],
                               ['./run0/BOUT.dmp.1.nc'],
                               ['./run0/BOUT.dmp.2.nc']]]
        actual_path_grid, actual_concat_dims = _arrange_for_concatenation(
            paths, nxpe=1, nype=3)
        assert expected_path_grid == actual_path_grid
        assert actual_concat_dims == [None, 'y', None]

    def test_arrange_along_t(self, create_filepaths):
        paths = create_filepaths(nxpe=1, nype=1, nt=3)
        expected_path_grid = [[['./run0/BOUT.dmp.0.nc']],
                              [['./run1/BOUT.dmp.0.nc']],
                              [['./run2/BOUT.dmp.0.nc']]]
        actual_path_grid, actual_concat_dims = _arrange_for_concatenation(
            paths, nxpe=1, nype=1)
        assert expected_path_grid == actual_path_grid
        assert actual_concat_dims == ['t', None, None]

    def test_arrange_along_xy(self, create_filepaths):
        paths = create_filepaths(nxpe=3, nype=2, nt=1)
        expected_path_grid = [[['./run0/BOUT.dmp.0.nc', './run0/BOUT.dmp.1.nc', './run0/BOUT.dmp.2.nc'],
                               ['./run0/BOUT.dmp.3.nc', './run0/BOUT.dmp.4.nc', './run0/BOUT.dmp.5.nc']]]
        actual_path_grid, actual_concat_dims = _arrange_for_concatenation(
            paths, nxpe=3, nype=2)
        assert expected_path_grid == actual_path_grid
        assert actual_concat_dims == [None, 'y', 'x']

    def test_arrange_along_xt(self, create_filepaths):
        paths = create_filepaths(nxpe=3, nype=1, nt=2)
        expected_path_grid = [[['./run0/BOUT.dmp.0.nc', './run0/BOUT.dmp.1.nc', './run0/BOUT.dmp.2.nc']],
                              [['./run1/BOUT.dmp.0.nc', './run1/BOUT.dmp.1.nc', './run1/BOUT.dmp.2.nc']]]
        actual_path_grid, actual_concat_dims = _arrange_for_concatenation(
            paths, nxpe=3, nype=1)
        assert expected_path_grid == actual_path_grid
        assert actual_concat_dims == ['t', None, 'x']

    def test_arrange_along_xyt(self, create_filepaths):
        paths = create_filepaths(nxpe=3, nype=2, nt=2)
        expected_path_grid = [[['./run0/BOUT.dmp.0.nc', './run0/BOUT.dmp.1.nc', './run0/BOUT.dmp.2.nc'],
                               ['./run0/BOUT.dmp.3.nc', './run0/BOUT.dmp.4.nc', './run0/BOUT.dmp.5.nc']],
                              [['./run1/BOUT.dmp.0.nc', './run1/BOUT.dmp.1.nc', './run1/BOUT.dmp.2.nc'],
                               ['./run1/BOUT.dmp.3.nc', './run1/BOUT.dmp.4.nc', './run1/BOUT.dmp.5.nc']]]
        actual_path_grid, actual_concat_dims = _arrange_for_concatenation(paths, nxpe=3, nype=2)
        assert expected_path_grid == actual_path_grid
        assert actual_concat_dims == ['t', 'y', 'x']


@pytest.fixture()
def bout_xyt_example_files(tmpdir_factory):
    return _bout_xyt_example_files


<<<<<<< HEAD
def _bout_xyt_example_files(tmpdir_factory, prefix='BOUT.dmp', lengths=(6,2,4,7),
                            nxpe=4, nype=2, nt=1, guards={}, syn_data_type='random',
                            squashed=False):
=======
def _bout_xyt_example_files(tmpdir_factory, prefix='BOUT.dmp', lengths=(6, 2, 4, 7),
                            nxpe=4, nype=2, nt=1, guards={}, syn_data_type='random',
                            grid=None):
>>>>>>> befe4178
    """
    Mocks up a set of BOUT-like netCDF files, and return the temporary test directory containing them.

    Deletes the temporary directory once that test is done.
    """

    save_dir = tmpdir_factory.mktemp("data")

    if squashed:
        # create a single data-file, but alter the 'nxpe' and 'nype' variables, as if the
        # file had been created by combining a set of BOUT.dmp.*.nc files
        ds_list, file_list = create_bout_ds_list(prefix=prefix, lengths=lengths, nxpe=1,
                                                 nype=1, nt=nt, guards=guards,
                                                 syn_data_type=syn_data_type)
        ds_list[0]['nxpe'] = nxpe
        ds_list[0]['nype'] = nype
    else:
        ds_list, file_list = create_bout_ds_list(prefix=prefix, lengths=lengths,
                                                 nxpe=nxpe, nype=nype, nt=nt,
                                                 guards=guards,
                                                 syn_data_type=syn_data_type)

    for ds, file_name in zip(ds_list, file_list):
        ds.to_netcdf(str(save_dir.join(str(file_name))))

<<<<<<< HEAD
    # Return a glob-like path to all files created, which has all file numbers replaced
    # with a single asterix
=======
    if grid is not None:
        xsize = lengths[1]*nxpe
        ysize = lengths[2]*nype
        grid_ds = create_bout_grid_ds(xsize=xsize, ysize=ysize, guards=guards)
        grid_ds.to_netcdf(str(save_dir.join(grid + ".nc")))

    # Return a glob-like path to all files created, which has all file numbers replaced with a single asterix
>>>>>>> befe4178
    path = str(save_dir.join(str(file_list[-1])))

    count = 1
    if nt > 1:
        count += 1
    # We have to reverse the path before limiting the number of numbers replaced so that the
    # tests don't get confused by pytest's persistent temporary directories (which are also designated
    # by different numbers)
    glob_pattern = (re.sub(r'\d+', '*', path[::-1], count=count))[::-1]
    return glob_pattern


def create_bout_ds_list(prefix, lengths=(6, 2, 4, 7), nxpe=4, nype=2, nt=1, guards={},
                        syn_data_type='random'):
    """
    Mocks up a set of BOUT-like datasets.

    Structured as though they were produced by a x-y parallelised run with multiple restarts.
    """

    file_list = []
    ds_list = []
    for i in range(nxpe):
        for j in range(nype):
            num = (i + nxpe * j)
            filename = prefix + "." + str(num) + ".nc"
            file_list.append(filename)

            # Include guard cells
            upper_bndry_cells = {dim: guards.get(dim) for dim in guards.keys()}
            lower_bndry_cells = {dim: guards.get(dim) for dim in guards.keys()}

            ds = create_bout_ds(syn_data_type=syn_data_type, num=num, lengths=lengths, nxpe=nxpe, nype=nype,
                                xproc=i, yproc=j, guards=guards)
            ds_list.append(ds)

    # Sort this in order of num to remove any BOUT-specific structure
    ds_list_sorted = [ds for filename, ds in sorted(zip(file_list, ds_list))]
    file_list_sorted = [filename for filename, ds in sorted(zip(file_list, ds_list))]

    return ds_list_sorted, file_list_sorted


def create_bout_ds(syn_data_type='random', lengths=(6, 2, 4, 7), num=0, nxpe=1, nype=1,
                   xproc=0, yproc=0, guards={}):

    # Set the shape of the data in this dataset
    t_length, x_length, y_length, z_length = lengths
    mxg = guards.get('x', 0)
    myg = guards.get('y', 0)
    x_length += 2*mxg
    y_length += 2*myg
    shape = (t_length, x_length, y_length, z_length)

    # calculate global nx, ny and nz
    nx = nxpe*lengths[1] + 2*mxg
    ny = nype*lengths[2]
    nz = 1*lengths[3]

    # Fill with some kind of synthetic data
    if syn_data_type is 'random':
        # Each dataset contains unique random noise
        np.random.seed(seed=num)
        data = np.random.randn(*shape)
    elif syn_data_type is 'linear':
        # Variables increase linearly across entire domain
        data = DataArray(-np.ones(shape), dims=('t', 'x', 'y', 'z'))

        t_array = DataArray((nx - 2*mxg)*ny*nz*np.arange(t_length, dtype=float),
                            dims='t')
        x_array = DataArray(ny*nz*(xproc*lengths[1] + mxg
                            + np.arange(lengths[1], dtype=float)),
                            dims='x')
        y_array = DataArray(nz*(yproc*lengths[2] + myg
                            + np.arange(lengths[2], dtype=float)),
                            dims='y')
        z_array = DataArray(np.arange(z_length, dtype=float), dims='z')

        data[:, mxg:x_length-mxg, myg:y_length-myg, :] = (
                t_array + x_array + y_array + z_array
                )
    elif syn_data_type is 'stepped':
        # Each dataset contains a different number depending on the filename
        data = np.ones(shape) * num
    elif isinstance(syn_data_type, int):
        data = np.ones(shape)* syn_data_type
    else:
        raise ValueError('Not a recognised choice of type of synthetic bout data.')

    T = DataArray(data, dims=['t', 'x', 'y', 'z'])
    n = DataArray(data, dims=['t', 'x', 'y', 'z'])
    ds = Dataset({'n': n, 'T': T})

    # BOUT_VERSION needed so that we know that number of points in z is MZ, not MZ-1 (as
    # it was in BOUT++ before v4.0
    ds['BOUT_VERSION'] = 4.3

    # Include grid data
    ds['NXPE'] = nxpe
    ds['NYPE'] = nype
    ds['NZPE'] = 1
    ds['PE_XIND'] = xproc
    ds['PE_YIND'] = yproc
    ds['MYPE'] = num

    ds['MXG'] = mxg
    ds['MYG'] = myg
    ds['nx'] = nx
    ds['ny'] = ny
    ds['nz'] = nz
    ds['MZ'] = 1*lengths[3]
    ds['MXSUB'] = lengths[1]
    ds['MYSUB'] = lengths[2]
    ds['MZSUB'] = lengths[3]
    ds['ixseps1'] = nx
    ds['ixseps2'] = nx
    ds['jyseps1_1'] = 0
    ds['jyseps1_2'] = ny
    ds['jyseps2_1'] = ny//2 - 1
    ds['jyseps2_2'] = ny//2 - 1
    ds['ny_inner'] = ny//2

    one = DataArray(np.ones((x_length, y_length)), dims=['x', 'y'])
    zero = DataArray(np.zeros((x_length, y_length)), dims=['x', 'y'])

    ds['zperiod'] = 1
    ds['ZMIN'] = 0.
    ds['ZMAX'] = 2.*np.pi
    ds['g11'] = one
    ds['g22'] = one
    ds['g33'] = one
    ds['g12'] = zero
    ds['g13'] = zero
    ds['g23'] = zero
    ds['g_11'] = one
    ds['g_22'] = one
    ds['g_33'] = one
    ds['g_12'] = zero
    ds['g_13'] = zero
    ds['g_23'] = zero
    ds['G1'] = zero
    ds['G2'] = zero
    ds['G3'] = zero
    ds['J'] = one
    ds['Bxy'] = one
    ds['zShift'] = zero

    ds['dx'] = 0.5*one
    ds['dy'] = 2.*one
    ds['dz'] = 0.7

    ds['iteration'] = t_length
    ds['t_array'] = DataArray(np.arange(t_length, dtype=float)*10., dims='t')

    return ds


def create_bout_grid_ds(xsize=2, ysize=4, guards={}):

    # Set the shape of the data in this dataset
    mxg = guards.get('x', 0)
    myg = guards.get('y', 0)
    xsize += 2*mxg
    ysize += 2*myg
    shape = (xsize, ysize)

    data = DataArray(np.ones(shape), dims=['x', 'y'])

    ds = Dataset({'psixy': data, 'Rxy': data, 'Zxy': data, 'hthe': data})

    return ds


# Note, MYPE, PE_XIND and PE_YIND not included, since they are different for each
# processor and so are dropped when loading datasets.
METADATA_VARS = ['BOUT_VERSION', 'NXPE', 'NYPE', 'NZPE', 'MXG', 'MYG', 'nx', 'ny', 'nz',
                 'MZ', 'MXSUB', 'MYSUB', 'MZSUB', 'ixseps1', 'ixseps2', 'jyseps1_1',
                 'jyseps1_2', 'jyseps2_1', 'jyseps2_2', 'ny_inner', 'zperiod', 'ZMIN',
                 'ZMAX', 'dz', 'iteration']


class TestStripMetadata():
    def test_strip_metadata(self):

        original = create_bout_ds()
        assert original['NXPE'] == 1

        ds, metadata = _separate_metadata(original)

        assert original.drop(METADATA_VARS + _BOUT_PER_PROC_VARIABLES,
                             errors='ignore').equals(ds)
        assert metadata['NXPE'] == 1


# TODO also test loading multiple files which have guard cells
class TestOpen:
    def test_single_file(self, tmpdir_factory, bout_xyt_example_files):
        path = bout_xyt_example_files(tmpdir_factory, nxpe=1, nype=1, nt=1)
        actual = open_boutdataset(datapath=path, keep_xboundaries=False)
        expected = create_bout_ds()
        xrt.assert_equal(actual.load(),
                         expected.drop(METADATA_VARS + _BOUT_PER_PROC_VARIABLES,
                                       errors='ignore'))

    def test_squashed_file(self, tmpdir_factory, bout_xyt_example_files):
        path = bout_xyt_example_files(tmpdir_factory, nxpe=4, nype=3, nt=1,
                                      squashed=True)
        actual = open_boutdataset(datapath=path, keep_xboundaries=False)
        expected = create_bout_ds()
        xrt.assert_equal(actual.load(), expected.drop(METADATA_VARS))

    def test_combine_along_x(self, tmpdir_factory, bout_xyt_example_files):
        path = bout_xyt_example_files(tmpdir_factory, nxpe=4, nype=1, nt=1,
                                      syn_data_type='stepped')
        actual = open_boutdataset(datapath=path, keep_xboundaries=False)

        bout_ds = create_bout_ds
        expected = concat([bout_ds(0), bout_ds(1), bout_ds(2), bout_ds(3)], dim='x',
                          data_vars='minimal')
        xrt.assert_equal(actual.load(),
                         expected.drop(METADATA_VARS + _BOUT_PER_PROC_VARIABLES,
                                       errors='ignore'))

    def test_combine_along_y(self, tmpdir_factory, bout_xyt_example_files):
        path = bout_xyt_example_files(tmpdir_factory, nxpe=1, nype=3, nt=1,
                                      syn_data_type='stepped')
        actual = open_boutdataset(datapath=path, keep_xboundaries=False)

        bout_ds = create_bout_ds
        expected = concat([bout_ds(0), bout_ds(1), bout_ds(2)], dim='y',
                          data_vars='minimal')
        xrt.assert_equal(actual.load(),
                         expected.drop(METADATA_VARS + _BOUT_PER_PROC_VARIABLES,
                                       errors='ignore'))

    @pytest.mark.skip
    def test_combine_along_t(self):
        ...

    def test_combine_along_xy(self, tmpdir_factory, bout_xyt_example_files):
        path = bout_xyt_example_files(tmpdir_factory, nxpe=4, nype=3, nt=1,
                                      syn_data_type='stepped')
        actual = open_boutdataset(datapath=path, keep_xboundaries=False)

        bout_ds = create_bout_ds
        line1 = concat([bout_ds(0), bout_ds(1), bout_ds(2), bout_ds(3)], dim='x',
                       data_vars='minimal')
        line2 = concat([bout_ds(4), bout_ds(5), bout_ds(6), bout_ds(7)], dim='x',
                       data_vars='minimal')
        line3 = concat([bout_ds(8), bout_ds(9), bout_ds(10), bout_ds(11)], dim='x',
                       data_vars='minimal')
        expected = concat([line1, line2, line3], dim='y',
                          data_vars='minimal')
        xrt.assert_equal(actual.load(),
                         expected.drop(METADATA_VARS + _BOUT_PER_PROC_VARIABLES,
                                       errors='ignore'))

    def test_toroidal(self, tmpdir_factory, bout_xyt_example_files):
        path = bout_xyt_example_files(tmpdir_factory, nxpe=3, nype=3, nt=1,
                                      syn_data_type='stepped', grid='grid')
        actual = open_boutdataset(datapath=path, geometry='toroidal',
                                  gridfilepath=Path(path).parent.joinpath('grid.nc'))

        # check dataset can be saved
        save_dir = tmpdir_factory.mktemp('data')
        actual.bout.save(str(save_dir.join('boutdata.nc')))

    def test_salpha(self, tmpdir_factory, bout_xyt_example_files):
        path = bout_xyt_example_files(tmpdir_factory, nxpe=3, nype=3, nt=1,
                                      syn_data_type='stepped', grid='grid')
        actual = open_boutdataset(datapath=path, geometry='s-alpha',
                                  gridfilepath=Path(path).parent.joinpath('grid.nc'))

        # check dataset can be saved
        save_dir = tmpdir_factory.mktemp('data')
        actual.bout.save(str(save_dir.join('boutdata.nc')))

    @pytest.mark.skip
    def test_combine_along_tx(self):
        ...


_test_processor_layouts_list = [
        # No parallelization
        (0,   0,   1,    1,    {'x': True,  'y': True},
                               {'x': True,  'y': True}),

        # 1d parallelization along x:
        # Left
        (0,    0,    3,    1,    {'x': True,  'y': True},
                                 {'x': False, 'y': True}),
        # Middle
        (1,    0,    3,    1,    {'x': False, 'y': True},
                                 {'x': False, 'y': True}),
        # Right
        (2,    0,    3,    1,    {'x': False, 'y': True},
                                 {'x': True,  'y': True}),

        # 1d parallelization along y:
        # Bottom
        (0,    0,    1,    3,    {'x': True,  'y': True},
                                 {'x': True,  'y': False}),
        # Middle
        (0,    1,    1,    3,    {'x': True,  'y': False},
                                 {'x': True,  'y': False}),
        # Top
        (0,    2,    1,    3,    {'x': True,  'y': False},
                                 {'x': True,  'y': True}),

        # 2d parallelization:
        # Bottom left corner
        (0,    0,    3,    4,    {'x': True,  'y': True},
                                 {'x': False, 'y': False}),
        # Bottom right corner
        (2,    0,    3,    4,    {'x': False, 'y': True},
                                 {'x': True,  'y': False}),
        # Top left corner
        (0,    3,    3,    4,    {'x': True,  'y': False},
                                 {'x': False, 'y': True}),
        # Top right corner
        (2,    3,    3,    4,    {'x': False, 'y': False},
                                 {'x': True,  'y': True}),
        # Centre
        (1,    2,    3,    4,    {'x': False, 'y': False},
                                 {'x': False, 'y': False}),
        # Left side
        (0,    2,    3,    4,    {'x': True,  'y': False},
                                 {'x': False, 'y': False}),
        # Right side
        (2,    2,    3,    4,    {'x': False, 'y': False},
                                 {'x': True,  'y': False}),
        # Bottom side
        (1,    0,    3,    4,    {'x': False, 'y': True},
                                 {'x': False, 'y': False}),
        # Top side
        (1,    3,    3,    4,    {'x': False, 'y': False},
                                 {'x': False, 'y': True})
        ]

_test_processor_layouts_doublenull_list = [
        # 1d parallelization along y:
        # Bottom
        (0,    0,    1,    4,    {'x': True,  'y': True},
                                 {'x': True,  'y': False}),
        # Lower Middle
        (0,    1,    1,    4,    {'x': True,  'y': False},
                                 {'x': True,  'y': True}),
        # Upper Middle
        (0,    2,    1,    4,    {'x': True,  'y': True},
                                 {'x': True,  'y': False}),
        # Top
        (0,    3,    1,    4,    {'x': True,  'y': False},
                                 {'x': True,  'y': True}),

        # 2d parallelization:
        # Bottom left corner
        (0,    0,    3,    4,    {'x': True,  'y': True},
                                 {'x': False, 'y': False}),
        (1,    0,    3,    4,    {'x': False,  'y': True},
                                 {'x': False, 'y': False}),
        # Bottom right corner
        (2,    0,    3,    4,    {'x': False, 'y': True},
                                 {'x': True,  'y': False}),
        (0,    1,    3,    4,    {'x': True, 'y': False},
                                 {'x': False,  'y': True}),
        (1,    1,    3,    4,    {'x': False, 'y': False},
                                 {'x': False,  'y': True}),
        (2,    1,    3,    4,    {'x': False, 'y': False},
                                 {'x': True,  'y': True}),
        (0,    2,    3,    4,    {'x': True, 'y': True},
                                 {'x': False,  'y': False}),
        (1,    2,    3,    4,    {'x': False, 'y': True},
                                 {'x': False,  'y': False}),
        (2,    2,    3,    4,    {'x': False, 'y': True},
                                 {'x': True,  'y': False}),
        # Top left corner
        (0,    3,    3,    4,    {'x': True,  'y': False},
                                 {'x': False, 'y': True}),
        (1,    3,    3,    4,    {'x': False,  'y': False},
                                 {'x': False, 'y': True}),
        # Top right corner
        (2,    3,    3,    4,    {'x': False, 'y': False},
                                 {'x': True,  'y': True})
        ]

class TestTrim:
    def test_no_trim(self):
        ds = create_test_data(0)
        # Manually add filename - encoding normally added by xr.open_dataset
        ds.encoding['source'] = 'folder0/BOUT.dmp.0.nc'
        actual = _trim(ds, guards={}, keep_boundaries={}, nxpe=1,
                       nype=1)
        xrt.assert_equal(actual, ds)

    def test_trim_guards(self):
        ds = create_test_data(0)
        # Manually add filename - encoding normally added by xr.open_dataset
        ds.encoding['source'] = 'folder0/BOUT.dmp.0.nc'
        actual = _trim(ds, guards={'time': 2}, keep_boundaries={},
                       nxpe=1, nype=1)
        selection = {'time': slice(2, -2)}
        expected = ds.isel(**selection)
        xrt.assert_equal(expected, actual)

    @pytest.mark.parametrize(
            "xproc, yproc, nxpe, nype, lower_boundaries, upper_boundaries",
            _test_processor_layouts_list)
    def test_infer_boundaries_2d_parallelization(
            self, xproc, yproc, nxpe, nype, lower_boundaries, upper_boundaries):
        """
        Numbering scheme for nxpe=3, nype=4

        y  9 10 11
        ^  6 7  8
        |  3 4  5
        |  0 1  2
         -----> x
        """

        ds = create_test_data(0)
        ds['jyseps2_1'] = 0
        ds['jyseps1_2'] = 0
        ds['PE_XIND'] = xproc
        ds['PE_YIND'] = yproc
        actual_lower_boundaries, actual_upper_boundaries = _infer_contains_boundaries(
            ds, nxpe, nype)

        assert actual_lower_boundaries == lower_boundaries
        assert actual_upper_boundaries == upper_boundaries

    @pytest.mark.parametrize(
            "xproc, yproc, nxpe, nype, lower_boundaries, upper_boundaries",
            _test_processor_layouts_doublenull_list)
    def test_infer_boundaries_2d_parallelization_doublenull(
            self, xproc, yproc, nxpe, nype, lower_boundaries, upper_boundaries):
        """
        Numbering scheme for nxpe=3, nype=4

        y  9 10 11
        ^  6 7  8
        |  3 4  5
        |  0 1  2
         -----> x
        """

        ds = create_test_data(0)
        ds['jyseps2_1'] = 3
        ds['jyseps1_2'] = 11
        ds['ny_inner'] = 8
        ds['MYSUB'] = 4
        ds['PE_XIND'] = xproc
        ds['PE_YIND'] = yproc
        actual_lower_boundaries, actual_upper_boundaries = _infer_contains_boundaries(
            ds, nxpe, nype)

        assert actual_lower_boundaries == lower_boundaries
        assert actual_upper_boundaries == upper_boundaries

    @pytest.mark.parametrize("xproc, yproc, nxpe, nype, lower_boundaries, upper_boundaries",
                             _test_processor_layouts_list)
    def test_infer_boundaries_2d_parallelization_by_filenum(
            self, xproc, yproc, nxpe, nype, lower_boundaries, upper_boundaries):
        """
        Numbering scheme for nxpe=3, nype=4

        y  9 10 11
        ^  6 7  8
        |  3 4  5
        |  0 1  2
         -----> x
        """

        filenum = yproc*nxpe + xproc

        ds = create_test_data(0)
        ds['jyseps2_1'] = 0
        ds['jyseps1_2'] = 0
        ds.encoding['source'] = "folder0/BOUT.dmp." + str(filenum) + ".nc"
        actual_lower_boundaries, actual_upper_boundaries = _infer_contains_boundaries(
            ds, nxpe, nype)

        assert actual_lower_boundaries == lower_boundaries
        assert actual_upper_boundaries == upper_boundaries

    @pytest.mark.parametrize("xproc, yproc, nxpe, nype, lower_boundaries, upper_boundaries",
                             _test_processor_layouts_doublenull_list)
    def test_infer_boundaries_2d_parallelization_doublenull_by_filenum(
            self, xproc, yproc, nxpe, nype, lower_boundaries, upper_boundaries):
        """
        Numbering scheme for nxpe=3, nype=4

        y  9 10 11
        ^  6 7  8
        |  3 4  5
        |  0 1  2
         -----> x
        """

        filenum = yproc*nxpe + xproc

        ds = create_test_data(0)
        ds['jyseps2_1'] = 3
        ds['jyseps1_2'] = 11
        ds['ny_inner'] = 8
        ds['MYSUB'] = 4
        ds.encoding['source'] = "folder0/BOUT.dmp." + str(filenum) + ".nc"
        actual_lower_boundaries, actual_upper_boundaries = _infer_contains_boundaries(
            ds, nxpe, nype)

        assert actual_lower_boundaries == lower_boundaries
        assert actual_upper_boundaries == upper_boundaries

    def test_keep_xboundaries(self):
        ds = create_test_data(0)
        ds = ds.rename({'dim2': 'x'})

        # Manually add filename - encoding normally added by xr.open_dataset
        ds.encoding['source'] = 'folder0/BOUT.dmp.0.nc'

        ds['jyseps2_1'] = 8
        ds['jyseps1_2'] = 8

        actual = _trim(ds, guards={'x': 2}, keep_boundaries={'x': True}, nxpe=1, nype=1)
        expected = ds  # Should be unchanged
        xrt.assert_equal(expected, actual)

    def test_keep_yboundaries(self):
        ds = create_test_data(0)
        ds = ds.rename({'dim2': 'y'})

        # Manually add filename - encoding normally added by xr.open_dataset
        ds.encoding['source'] = 'folder0/BOUT.dmp.0.nc'

        ds['jyseps2_1'] = 8
        ds['jyseps1_2'] = 8

        actual = _trim(ds, guards={'y': 2}, keep_boundaries={'y': True}, nxpe=1, nype=1)
        expected = ds  # Should be unchanged
        xrt.assert_equal(expected, actual)

    @pytest.mark.parametrize("filenum, lower, upper",
                             [(0, True, False),
                              (1, False, True),
                              (2, True, False),
                              (3, False, True)])
    def test_keep_yboundaries_doublenull_by_filenum(self, filenum, lower, upper):
        ds = create_test_data(0)
        ds = ds.rename({'dim2': 'y'})

        # Manually add filename - encoding normally added by xr.open_dataset
        ds.encoding['source'] = 'folder0/BOUT.dmp.'+str(filenum)+'.nc'

        ds['jyseps2_1'] = 3
        ds['jyseps1_2'] = 11
        ds['ny_inner'] = 8
        ds['MYSUB'] = 4

        actual = _trim(ds, guards={'y': 2}, keep_boundaries={'y': True}, nxpe=1, nype=4)
        expected = ds  # Should be unchanged
        if not lower:
            expected = expected.isel(y=slice(2, None, None))
        if not upper:
            expected = expected.isel(y=slice(None, -2, None))
        xrt.assert_equal(expected, actual)

    def test_trim_timing_info(self):
        ds = create_test_data(0)
        from xbout.load import _BOUT_PER_PROC_VARIABLES

        # remove a couple of entries from _BOUT_PER_PROC_VARIABLES so we test that _trim
        # does not fail if not all of them are present
        _BOUT_PER_PROC_VARIABLES = _BOUT_PER_PROC_VARIABLES[:-2]

        for v in _BOUT_PER_PROC_VARIABLES:
            ds[v] = 42.
        ds = _trim(ds, guards={}, keep_boundaries={}, nxpe=1, nype=1)

        expected = create_test_data(0)
        xrt.assert_equal(ds, expected)<|MERGE_RESOLUTION|>--- conflicted
+++ resolved
@@ -167,15 +167,9 @@
     return _bout_xyt_example_files
 
 
-<<<<<<< HEAD
-def _bout_xyt_example_files(tmpdir_factory, prefix='BOUT.dmp', lengths=(6,2,4,7),
-                            nxpe=4, nype=2, nt=1, guards={}, syn_data_type='random',
-                            squashed=False):
-=======
 def _bout_xyt_example_files(tmpdir_factory, prefix='BOUT.dmp', lengths=(6, 2, 4, 7),
                             nxpe=4, nype=2, nt=1, guards={}, syn_data_type='random',
-                            grid=None):
->>>>>>> befe4178
+                            grid=None, squashed=False):
     """
     Mocks up a set of BOUT-like netCDF files, and return the temporary test directory containing them.
 
@@ -201,18 +195,14 @@
     for ds, file_name in zip(ds_list, file_list):
         ds.to_netcdf(str(save_dir.join(str(file_name))))
 
-<<<<<<< HEAD
-    # Return a glob-like path to all files created, which has all file numbers replaced
-    # with a single asterix
-=======
     if grid is not None:
         xsize = lengths[1]*nxpe
         ysize = lengths[2]*nype
         grid_ds = create_bout_grid_ds(xsize=xsize, ysize=ysize, guards=guards)
         grid_ds.to_netcdf(str(save_dir.join(grid + ".nc")))
 
-    # Return a glob-like path to all files created, which has all file numbers replaced with a single asterix
->>>>>>> befe4178
+    # Return a glob-like path to all files created, which has all file numbers replaced
+    # with a single asterix
     path = str(save_dir.join(str(file_list[-1])))
 
     count = 1
@@ -422,7 +412,9 @@
                                       squashed=True)
         actual = open_boutdataset(datapath=path, keep_xboundaries=False)
         expected = create_bout_ds()
-        xrt.assert_equal(actual.load(), expected.drop(METADATA_VARS))
+        xrt.assert_equal(actual.load(),
+                         expected.drop(METADATA_VARS + _BOUT_PER_PROC_VARIABLES,
+                                       errors='ignore'))
 
     def test_combine_along_x(self, tmpdir_factory, bout_xyt_example_files):
         path = bout_xyt_example_files(tmpdir_factory, nxpe=4, nype=1, nt=1,
