--- conflicted
+++ resolved
@@ -1158,110 +1158,6 @@
             )
         )
 
-<<<<<<< HEAD
-    def test_integrate_midpoints_slab(self, bout_xyt_example_files):
-        # Create data
-        dataset_list = bout_xyt_example_files(
-            None, lengths=(4, 100, 110, 120), nxpe=1, nype=1, nt=1, syn_data_type=1
-        )
-
-        ds = open_boutdataset(dataset_list)
-
-        t = np.linspace(0.0, 8.0, 4)[:, np.newaxis, np.newaxis, np.newaxis]
-        x = np.linspace(0.05, 9.95, 100)[np.newaxis, :, np.newaxis, np.newaxis]
-        y = np.linspace(0.1, 21.9, 110)[np.newaxis, np.newaxis, :, np.newaxis]
-        z = np.linspace(0.15, 35.85, 120)[np.newaxis, np.newaxis, np.newaxis, :]
-        ds["t"].data[...] = t.squeeze()
-        ds["dx"].data[...] = 0.1
-        ds["dy"].data[...] = 0.2
-        ds.metadata["dz"] = 0.3
-
-        tfunc = 1.5 * t
-        xfunc = x ** 2
-        yfunc = 10.0 * y - y ** 2
-        zfunc = 2.0 * z ** 2 - 30.0 * z
-        ds["n"].data[...] = tfunc * xfunc * yfunc * zfunc
-
-        tintegral = 48.0
-        xintegral = 1000.0 / 3.0
-        yintegral = 5.0 * 22.0 ** 2 - 22.0 ** 3 / 3.0
-        zintegral = 2.0 * 36.0 ** 3 / 3.0 - 15.0 * 36.0 ** 2
-        npt.assert_allclose(
-            ds.bout.integrate_midpoints("n", dims="t"),
-            (tintegral * xfunc * yfunc * zfunc).squeeze(),
-        )
-        npt.assert_allclose(
-            ds.bout.integrate_midpoints("n", dims="x"),
-            (tfunc * xintegral * yfunc * zfunc).squeeze(),
-            rtol=1.0e-4,
-        )
-        npt.assert_allclose(
-            ds.bout.integrate_midpoints("n", dims="y"),
-            (tfunc * xfunc * yintegral * zfunc).squeeze(),
-            rtol=1.0e-4,
-        )
-        npt.assert_allclose(
-            ds.bout.integrate_midpoints("n", dims="z"),
-            (tfunc * xfunc * yfunc * zintegral).squeeze(),
-            rtol=1.0e-4,
-        )
-        npt.assert_allclose(
-            ds.bout.integrate_midpoints("n", dims=["t", "x"]),
-            (tintegral * xintegral * yfunc * zfunc).squeeze(),
-            rtol=1.0e-4,
-        )
-        npt.assert_allclose(
-            ds.bout.integrate_midpoints("n", dims=["t", "y"]),
-            (tintegral * xfunc * yintegral * zfunc).squeeze(),
-            rtol=1.0e-4,
-        )
-        npt.assert_allclose(
-            ds.bout.integrate_midpoints("n", dims=["t", "z"]),
-            (tintegral * xfunc * yfunc * zintegral).squeeze(),
-            rtol=1.0e-4,
-        )
-        npt.assert_allclose(
-            ds.bout.integrate_midpoints("n", dims=["x", "y"]),
-            (tfunc * xintegral * yintegral * zfunc).squeeze(),
-            rtol=1.0e-4,
-        )
-        npt.assert_allclose(
-            ds.bout.integrate_midpoints("n", dims=["x", "z"]),
-            (tfunc * xintegral * yfunc * zintegral).squeeze(),
-            rtol=1.0e-4,
-        )
-        npt.assert_allclose(
-            ds.bout.integrate_midpoints("n", dims=["y", "z"]),
-            (tfunc * xfunc * yintegral * zintegral).squeeze(),
-            rtol=1.2e-4,
-        )
-        npt.assert_allclose(
-            ds.bout.integrate_midpoints("n", dims=["t", "x", "y"]),
-            (tintegral * xintegral * yintegral * zfunc).squeeze(),
-            rtol=1.0e-4,
-        )
-        npt.assert_allclose(
-            ds.bout.integrate_midpoints("n", dims=["t", "x", "z"]),
-            (tintegral * xintegral * yfunc * zintegral).squeeze(),
-            rtol=1.0e-4,
-        )
-        npt.assert_allclose(
-            ds.bout.integrate_midpoints("n", dims=["t", "y", "z"]),
-            (tintegral * xfunc * yintegral * zintegral).squeeze(),
-            rtol=1.2e-4,
-        )
-        # default dims
-        npt.assert_allclose(
-            ds.bout.integrate_midpoints("n"),
-            (tfunc * xintegral * yintegral * zintegral).squeeze(),
-            rtol=1.4e-4,
-        )
-        npt.assert_allclose(
-            ds.bout.integrate_midpoints("n", dims=["t", "x", "y", "z"]),
-            (tintegral * xintegral * yintegral * zintegral),
-            rtol=1.4e-4,
-        )
-=======
     def test_interpolate_parallel_limiter(
         self,
         bout_xyt_example_files,
@@ -1270,7 +1166,6 @@
         # interpolate_parallel are correct.
         # This test does not test the accuracy of the parallel interpolation (there are
         # other tests for that).
-
         # Note using more than MXG x-direction points and MYG y-direction points per
         # output file ensures tests for whether boundary cells are present do not fail
         # when using minimal numbers of processors
@@ -1284,7 +1179,6 @@
             grid="grid",
             topology="limiter",
         )
-
         ds = open_boutdataset(
             datapath=dataset_list,
             gridfilepath=grid_ds,
@@ -1292,34 +1186,123 @@
             keep_xboundaries=True,
             keep_yboundaries=False,
         )
-
         # Get high parallel resolution version of ds, and check that
         ds = ds.bout.interpolate_parallel(["n", "T"])
-
         mxg = 2
         myg = 2
-
         ixs1 = ds.metadata["ixseps1"]
-
         for var in ["n", "T"]:
             v = ds[var]
             v_noregions = v.copy(deep=True)
-
             # Remove attributes that are expected to be different
             del v_noregions.attrs["regions"]
-
             v_core = v.bout.from_region("core", with_guards={"theta": 0})
-
             # Remove attributes that are expected to be different
             del v_core.attrs["regions"]
             xrt.assert_identical(v_noregions.isel(x=slice(ixs1 + mxg)), v_core)
-
             v_sol = v.bout.from_region("SOL")
-
             # Remove attributes that are expected to be different
             del v_sol.attrs["regions"]
             xrt.assert_identical(v_noregions.isel(x=slice(ixs1 - mxg, None)), v_sol)
->>>>>>> 9295c257
+
+    def test_integrate_midpoints_slab(self, bout_xyt_example_files):
+        # Create data
+        dataset_list = bout_xyt_example_files(
+            None, lengths=(4, 100, 110, 120), nxpe=1, nype=1, nt=1, syn_data_type=1
+        )
+        ds = open_boutdataset(dataset_list)
+        t = np.linspace(0.0, 8.0, 4)[:, np.newaxis, np.newaxis, np.newaxis]
+        x = np.linspace(0.05, 9.95, 100)[np.newaxis, :, np.newaxis, np.newaxis]
+        y = np.linspace(0.1, 21.9, 110)[np.newaxis, np.newaxis, :, np.newaxis]
+        z = np.linspace(0.15, 35.85, 120)[np.newaxis, np.newaxis, np.newaxis, :]
+        ds["t"].data[...] = t.squeeze()
+        ds["dx"].data[...] = 0.1
+        ds["dy"].data[...] = 0.2
+        ds.metadata["dz"] = 0.3
+        tfunc = 1.5 * t
+        xfunc = x ** 2
+        yfunc = 10.0 * y - y ** 2
+        zfunc = 2.0 * z ** 2 - 30.0 * z
+        ds["n"].data[...] = tfunc * xfunc * yfunc * zfunc
+        tintegral = 48.0
+        xintegral = 1000.0 / 3.0
+        yintegral = 5.0 * 22.0 ** 2 - 22.0 ** 3 / 3.0
+        zintegral = 2.0 * 36.0 ** 3 / 3.0 - 15.0 * 36.0 ** 2
+        npt.assert_allclose(
+            ds.bout.integrate_midpoints("n", dims="t"),
+            (tintegral * xfunc * yfunc * zfunc).squeeze(),
+        )
+        npt.assert_allclose(
+            ds.bout.integrate_midpoints("n", dims="x"),
+            (tfunc * xintegral * yfunc * zfunc).squeeze(),
+            rtol=1.0e-4,
+        )
+        npt.assert_allclose(
+            ds.bout.integrate_midpoints("n", dims="y"),
+            (tfunc * xfunc * yintegral * zfunc).squeeze(),
+            rtol=1.0e-4,
+        )
+        npt.assert_allclose(
+            ds.bout.integrate_midpoints("n", dims="z"),
+            (tfunc * xfunc * yfunc * zintegral).squeeze(),
+            rtol=1.0e-4,
+        )
+        npt.assert_allclose(
+            ds.bout.integrate_midpoints("n", dims=["t", "x"]),
+            (tintegral * xintegral * yfunc * zfunc).squeeze(),
+            rtol=1.0e-4,
+        )
+        npt.assert_allclose(
+            ds.bout.integrate_midpoints("n", dims=["t", "y"]),
+            (tintegral * xfunc * yintegral * zfunc).squeeze(),
+            rtol=1.0e-4,
+        )
+        npt.assert_allclose(
+            ds.bout.integrate_midpoints("n", dims=["t", "z"]),
+            (tintegral * xfunc * yfunc * zintegral).squeeze(),
+            rtol=1.0e-4,
+        )
+        npt.assert_allclose(
+            ds.bout.integrate_midpoints("n", dims=["x", "y"]),
+            (tfunc * xintegral * yintegral * zfunc).squeeze(),
+            rtol=1.0e-4,
+        )
+        npt.assert_allclose(
+            ds.bout.integrate_midpoints("n", dims=["x", "z"]),
+            (tfunc * xintegral * yfunc * zintegral).squeeze(),
+            rtol=1.0e-4,
+        )
+        npt.assert_allclose(
+            ds.bout.integrate_midpoints("n", dims=["y", "z"]),
+            (tfunc * xfunc * yintegral * zintegral).squeeze(),
+            rtol=1.2e-4,
+        )
+        npt.assert_allclose(
+            ds.bout.integrate_midpoints("n", dims=["t", "x", "y"]),
+            (tintegral * xintegral * yintegral * zfunc).squeeze(),
+            rtol=1.0e-4,
+        )
+        npt.assert_allclose(
+            ds.bout.integrate_midpoints("n", dims=["t", "x", "z"]),
+            (tintegral * xintegral * yfunc * zintegral).squeeze(),
+            rtol=1.0e-4,
+        )
+        npt.assert_allclose(
+            ds.bout.integrate_midpoints("n", dims=["t", "y", "z"]),
+            (tintegral * xfunc * yintegral * zintegral).squeeze(),
+            rtol=1.2e-4,
+        )
+        # default dims
+        npt.assert_allclose(
+            ds.bout.integrate_midpoints("n"),
+            (tfunc * xintegral * yintegral * zintegral).squeeze(),
+            rtol=1.4e-4,
+        )
+        npt.assert_allclose(
+            ds.bout.integrate_midpoints("n", dims=["t", "x", "y", "z"]),
+            (tintegral * xintegral * yintegral * zintegral),
+            rtol=1.4e-4,
+        )
 
     def test_interpolate_from_unstructured(self, bout_xyt_example_files):
         dataset_list, grid_ds = bout_xyt_example_files(
