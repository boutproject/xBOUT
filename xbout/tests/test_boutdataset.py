--- conflicted
+++ resolved
@@ -7,13 +7,9 @@
 from pathlib import Path
 
 from xbout.tests.test_load import bout_xyt_example_files, create_bout_ds
-<<<<<<< HEAD
 from xbout.tests.test_region import (params_guards, params_guards_values,
                                      params_boundaries, params_boundaries_values)
-from xbout import BoutDatasetAccessor, open_boutdataset
-=======
 from xbout import BoutDatasetAccessor, open_boutdataset, reload_boutdataset
->>>>>>> a89feb66
 from xbout.geometries import apply_geometry
 from xbout.utils import _set_attrs_on_all_vars
 
