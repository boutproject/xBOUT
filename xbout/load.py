from copy import copy
from warnings import warn
from pathlib import Path
from functools import partial
from itertools import chain

from boutdata.data import BoutOptionsFile
import xarray as xr
from numpy import unique

from natsort import natsorted

from . import geometries
from .utils import (
    _set_attrs_on_all_vars,
    _separate_metadata,
    _check_filetype,
    _is_path,
    _is_dir,
)


_BOUT_PER_PROC_VARIABLES = [
    "wall_time",
    "wtime",
    "wtime_rhs",
    "wtime_invert",
    "wtime_comms",
    "wtime_io",
    "wtime_per_rhs",
    "wtime_per_rhs_e",
    "wtime_per_rhs_i",
    "PE_XIND",
    "PE_YIND",
    "MYPE",
]
_BOUT_TIME_DEPENDENT_META_VARS = ["iteration", "hist_hi", "tt"]


# This code should run whenever any function from this module is imported
# Set all attrs to survive all mathematical operations
# (see https://github.com/pydata/xarray/pull/2482)
try:
    xr.set_options(keep_attrs=True)
except ValueError:
    raise ImportError(
        "For dataset attributes to be permanent you need to be "
        "using the development version of xarray - found at "
        "https://github.com/pydata/xarray/"
    )
try:
    xr.set_options(file_cache_maxsize=256)
except ValueError:
    raise ImportError(
        "For open and closing of netCDF files correctly you need"
        " to be using the development version of xarray - found"
        " at https://github.com/pydata/xarray/"
    )


# TODO somehow check that we have access to the latest version of auto_combine


def open_boutdataset(
    datapath="./BOUT.dmp.*.nc",
    inputfilepath=None,
    geometry=None,
    gridfilepath=None,
    grid_mismatch="raise",  #: Union[Literal["raise"], Literal["warn"], Literal["ignore"]]
    chunks=None,
    keep_xboundaries=True,
    keep_yboundaries=False,
    run_name=None,
    info=True,
    is_restart=None,
    **kwargs,
):
    """
    Load a dataset from a set of BOUT output files, including the input options
    file. Can also load from a grid file or from restart files.

    Note that when reloading a Dataset that was saved by xBOUT, the state of the saved
    Dataset is restored, and the values of `keep_xboundaries`, `keep_yboundaries`, and
    `run_name` are ignored. `geometry` is treated specially, and can be passed when
    reloading a Dataset (along with `gridfilepath` if needed).

    Troubleshooting
    ---------------
    Variable conflicts: sometimes, for example when loading data from multiple restarts,
    some variables may have conflicts (e.g. a source term was changed between some of
    the restarts, but the source term is saved as time-independent, without a
    t-dimension). In this case one workaround is to pass a list of variable names to the
    keyword argument `drop_vars` to ignore the variables with conflicts, e.g. if `"S1"`
    and `"S2"` have conflicts
    ```
    ds = open_boutdataset("data*/boutdata.nc", drop_variables=["S1", "S2"])
    ```
    will open a Dataset which is missing `"S1"` and `"S2"`.\
    [`drop_variables` is an argument of `xarray.open_dataset()` that is passed down
    through `kwargs`.]

    Parameters
    ----------
    datapath : str or (list or tuple of xr.Dataset), optional
        Path to the data to open. Can point to either a set of one or more dump
        files, or a single grid file.

        To specify multiple dump files you must enter the path to them as a
        single glob, e.g. './BOUT.dmp.*.nc', or for multiple consecutive runs
        in different directories (in order) then './run*/BOUT.dmp.*.nc'.

        If a list or tuple of xr.Dataset is passed, they will be combined with
        xr.combine_nested() instead of loading data from disk (intended for unit
        testing).
    chunks : dict, optional
    inputfilepath : str, optional
    geometry : str, optional
        The geometry type of the grid data. This will specify what type of
        coordinates to add to the dataset, e.g. 'toroidal' or 'cylindrical'.

        If not specified then will attempt to read it from the file attrs.
        If still not found then a warning will be thrown, which can be
        suppressed by passing `info`=False.

        To define a new type of geometry you need to use the
        `register_geometry` decorator. You are encouraged to do this for your
        own BOUT++ physics module, to apply relevant normalisations.
    gridfilepath : str, optional
        The path to a grid file, containing any variables needed to apply the geometry
        specified by the 'geometry' option, which are not contained in the dump files.
<<<<<<< HEAD
    grid_mismatch : str, optional
        How to handle if the grid is not the grid that has been used for the
        simulation. Can be "raise" to raise a RuntimeError, "warn" to raise a
        warning, or ignore to ignore the mismatch silently.
=======
        This may either be the path of the grid file itself, or the directory
        relative to which the grid from the settings file can be found.
>>>>>>> e8983caf
    keep_xboundaries : bool, optional
        If true, keep x-direction boundary cells (the cells past the physical
        edges of the grid, where boundary conditions are set); increases the
        size of the x dimension in the returned data-set. If false, trim these
        cells.
    keep_yboundaries : bool, optional
        If true, keep y-direction boundary cells (the cells past the physical
        edges of the grid, where boundary conditions are set); increases the
        size of the y dimension in the returned data-set. If false, trim these
        cells.
    run_name : str, optional
        Name to give to the whole dataset, e.g. 'JET_ELM_high_resolution'.
        Useful if you are going to open multiple simulations and compare the
        results.
    info : bool or "terse", optional
    is_restart : bool, optional
        Restart files require some special handling (e.g. working around variables that
        are not present in restart files). By default, this special handling is enabled
        if the files do not have a time dimension and `restart` is present in the file
        name in `datapath`. This option can be set to True or False to explicitly enable
        or disable the restart file handling.
    kwargs : optional
        Keyword arguments are passed down to `xarray.open_mfdataset`, which in
        turn passes extra kwargs down to `xarray.open_dataset`.

    Returns
    -------
    ds : xarray.Dataset
    """

    if chunks is None:
        chunks = {}

    input_type = _check_dataset_type(datapath)

    if is_restart is None:
        is_restart = input_type == "restart"
    elif is_restart is True:
        input_type = "restart"

    if "reload" in input_type:
        if input_type == "reload":
            if isinstance(datapath, Path):
                # xr.open_mfdataset only accepts glob patterns as strings, not Path
                # objects
                datapath = str(datapath)
            ds = xr.open_mfdataset(
                datapath,
                chunks=chunks,
                combine="by_coords",
                data_vars="minimal",
                **kwargs,
            )
        elif input_type == "reload_fake":
            ds = xr.combine_by_coords(datapath, data_vars="minimal").chunk(chunks)
        else:
            raise ValueError(f"internal error: unexpected input_type={input_type}")

        def attrs_to_dict(obj, section):
            result = {}
            section = section + ":"
            sectionlength = len(section)
            for key in list(obj.attrs):
                if key[:sectionlength] == section:
                    val = obj.attrs.pop(key)
                    if isinstance(val, bytes):
                        val = val.decode()
                    result[key[sectionlength:]] = val
            return result

        def attrs_remove_section(obj, section):
            section = section + ":"
            sectionlength = len(section)
            has_metadata = False
            for key in list(obj.attrs):
                if key[:sectionlength] == section:
                    has_metadata = True
                    del obj.attrs[key]
            return has_metadata

        # Restore metadata from attrs
        metadata = attrs_to_dict(ds, "metadata")
        if "is_restart" not in metadata:
            # Loading data that was saved with a version of xbout from before
            # "is_restart" was added, so need to add it to the metadata.
            metadata["is_restart"] = int(is_restart)
        ds.attrs["metadata"] = metadata
        # Must do this for all variables and coordinates in dataset too
        for da in chain(ds.data_vars.values(), ds.coords.values()):
            if attrs_remove_section(da, "metadata"):
                da.attrs["metadata"] = metadata

        ds = _add_options(ds, inputfilepath)

        # If geometry was set, apply geometry again
        if geometry is not None:
            if "geometry" != ds.attrs.get("geometry", None):
                warn(
                    f'open_boutdataset() called with geometry="{geometry}", but we are '
                    f"reloading a Dataset that was saved after being loaded with "
                    f'geometry="{ds.attrs.get("geometry", None)}". Applying '
                    f'geometry="{geometry}" from the argument.'
                )
            if gridfilepath is not None:
                grid = _open_grid(
                    gridfilepath,
                    chunks=chunks,
                    keep_xboundaries=ds.metadata["keep_xboundaries"],
                    keep_yboundaries=ds.metadata["keep_yboundaries"],
                    mxg=ds.metadata["MXG"],
                )
            else:
                grid = None
            ds = geometries.apply_geometry(ds, geometry, grid=grid)
        elif "geometry" in ds.attrs:
            ds = geometries.apply_geometry(ds, ds.attrs["geometry"])
        else:
            ds = geometries.apply_geometry(ds, None)

        if info == "terse":
            print("Read in dataset from {}".format(str(Path(datapath))))
        elif info:
            print("Read in:\n{}".format(ds.bout))

        return ds

    # Determine if file is a grid file or data dump files
    remove_yboundaries = False
    if "dump" in input_type or "restart" in input_type:
        # Gather pointers to all numerical data from BOUT++ output files
        ds, remove_yboundaries = _auto_open_mfboutdataset(
            datapath=datapath,
            chunks=chunks,
            keep_xboundaries=keep_xboundaries,
            keep_yboundaries=keep_yboundaries,
            is_restart=is_restart,
            **kwargs,
        )
    elif "grid" in input_type:
        # Its a grid file
        ds = _open_grid(
            datapath,
            chunks=chunks,
            keep_xboundaries=keep_xboundaries,
            keep_yboundaries=keep_yboundaries,
            **kwargs,
        )
    else:
        raise ValueError(f"internal error: unexpected input_type={input_type}")

    if not is_restart:
        for var in _BOUT_TIME_DEPENDENT_META_VARS:
            if var in ds:
                # Assume different processors in x & y have same iteration etc.
                latest_top_left = {dim: 0 for dim in ds[var].dims}
                if "t" in ds[var].dims:
                    latest_top_left["t"] = -1
                ds[var] = ds[var].isel(latest_top_left).squeeze(drop=True)

    ds, metadata = _separate_metadata(ds)
    # Store as ints because netCDF doesn't support bools, so we can't save
    # bool attributes
    metadata["keep_xboundaries"] = int(keep_xboundaries)
    metadata["keep_yboundaries"] = int(keep_yboundaries)
    metadata["is_restart"] = int(is_restart)
    ds = _set_attrs_on_all_vars(ds, "metadata", metadata)

    if remove_yboundaries:
        # If remove_yboundaries is True, we need to keep y-boundaries when opening the
        # grid file, as they will be removed from the full Dataset below
        keep_yboundaries = True

    ds = _add_options(ds, inputfilepath)

    if geometry is None:
        if geometry in ds.attrs:
            geometry = ds.attrs.get("geometry")
    if geometry:
        if info:
            print("Applying {} geometry conventions".format(geometry))

        if _is_dir(gridfilepath):
            if "grid" in ds.options:
                gridfilepath += "/" + ds.options["grid"]
            else:
                warn(
                    "gridfilepath set to a directory, but no grid used in simulation. Continuing without grid."
                )
        if gridfilepath is not None:
            grid = _open_grid(
                gridfilepath,
                chunks=chunks,
                keep_xboundaries=keep_xboundaries,
                keep_yboundaries=keep_yboundaries,
                mxg=ds.metadata["MXG"],
            )
        else:
            grid = None
    else:
        grid = None
        if info:
            warn("No geometry type found, no physical coordinates will be added")

    if grid:
        grididoptions = ds.metadata.get("grid_id", None)
        grididfile = grid.get("grid_id", None)
        if grididoptions and grididfile and grididfile != grididoptions:
            msg = f"""The grid used for the simulation is not the one used.
For the simulation {grididoptions} was used,
but we did load {grididfile}."""
            if grid_mismatch == "warn":
                warn(msg)
            elif grid_mismatch == "ignore":
                pass
            else:
                raise ValueError(msg)
    # Update coordinates to match particular geometry of grid
    ds = geometries.apply_geometry(ds, geometry, grid=grid)

    if remove_yboundaries:
        ds = ds.bout.remove_yboundaries()

    # TODO read and store git commit hashes from output files

    if run_name:
        ds.name = run_name

    # Set some default settings that are only used in post-processing by xBOUT, not by
    # BOUT++
    ds.bout.fine_interpolation_factor = 8

    if info == "terse":
        print("Read in dataset from {}".format(str(Path(datapath))))
    elif info:
        print("Read in:\n{}".format(ds.bout))

    return ds


def _add_options(ds, inputfilepath):
    if inputfilepath:
        # Use Ben's options class to store all input file options
        options = BoutOptionsFile(
            inputfilepath,
            nx=ds.metadata["nx"],
            ny=ds.metadata["ny"],
            nz=ds.metadata["nz"],
        )
    else:
        options = None
    ds = _set_attrs_on_all_vars(ds, "options", options)
    return ds


def collect(
    varname,
    xind=None,
    yind=None,
    zind=None,
    tind=None,
    path=".",
    yguards=False,
    xguards=True,
    info=True,
    prefix="BOUT.dmp",
):
    """

    Extract the data pertaining to a specified variable in a BOUT++ data set


    Parameters
    ----------
    varname : str
        Name of the variable
    xind, yind, zind, tind : int, slice or list of int, optional
        Range of X, Y, Z or time indices to collect. Either a single
        index to collect, a list containing [start, end] (inclusive
        end), or a slice object (usual python indexing). Default is to
        fetch all indices
    path : str, optional
        Path to data files (default: ".")
    prefix : str, optional
        File prefix (default: "BOUT.dmp")
    yguards : bool, optional
        Collect Y boundary guard cells? (default: False)
    xguards : bool, optional
        Collect X boundary guard cells? (default: True)
        (Set to True to be consistent with the definition of nx)
    info : bool, optional
        Print information about collect? (default: True)

    Notes
    ----------
    strict : This option found in boutdata.collect() is not present in this function
             it is assumed that the varname given is correct, if variable does not exist
             the function will fail
    tind_auto : This option is not required when using _auto_open_mfboutdataset as an
             automatic failure if datasets are different lengths is included

    Returns
    ----------
    ds : numpy.ndarray

    """
    from os.path import join

    datapath = join(path, prefix + "*.nc")

    ds, _ = _auto_open_mfboutdataset(
        datapath, keep_xboundaries=xguards, keep_yboundaries=yguards, info=info
    )

    if varname not in ds:
        raise KeyError("No variable, {} was found in {}.".format(varname, datapath))

    dims = list(ds.dims)
    inds = [tind, xind, yind, zind]

    selection = {}

    # Convert indexing values to an isel suitable format
    for dim, ind in zip(dims, inds):

        if isinstance(ind, int):
            indexer = [ind]
        elif isinstance(ind, list):
            start, end = ind
            indexer = slice(start, end + 1)
        elif ind is not None:
            indexer = ind
        else:
            indexer = None

        if indexer:
            selection[dim] = indexer

    try:
        version = ds["BOUT_VERSION"]
    except KeyError:
        # If BOUT Version is not saved in the dataset
        version = 0

    # Subtraction of z-dimensional data occurs in boutdata.collect
    # if BOUT++ version is old - same feature added here
    if (version < 3.5) and ("z" in dims):
        zsize = int(ds["nz"]) - 1
        ds = ds.isel(z=slice(zsize))

    if selection:
        ds = ds.isel(selection)

    result = ds[varname].values

    # Close netCDF files to ensure they are not locked if collect is called again
    ds.close()

    return result


def _check_dataset_type(datapath):
    """
    Check what type of files we have. Could be:
    (i) produced by xBOUT
        - one or several files, include metadata attributes, e.g.
          'metadata:keep_yboundaries'
    (ii) grid file
        - only one file, and no time dimension
    (iii) produced by BOUT++
        - one or several files
    (iv) restart files produced by BOUT++
        - one or several files, no time dimension, filenames include `restart`
    """

    if not _is_path(datapath):
        # not a filepath glob, so presumably Dataset or list of Datasets used for
        # testing
        if isinstance(datapath, xr.Dataset):
            if "metadata:keep_yboundaries" in datapath.attrs:
                # (i)
                return "reload_fake"
            elif "t" in datapath.dims:
                # (iii)
                return "dump_fake"
            else:
                # (ii)
                return "grid_fake"
        elif len(datapath) > 1:
            if "metadata:keep_yboundaries" in datapath[0].attrs:
                # (i)
                return "reload_fake"
            else:
                # (iii)
                return "dump_fake"
        else:
            # Single element list of Datasets, or nested list of Datasets
            return _check_dataset_type(datapath[0])

    filepaths, filetype = _expand_filepaths(datapath)

    ds = xr.open_dataset(filepaths[0], engine=filetype)
    ds.close()
    if "metadata:keep_yboundaries" in ds.attrs:
        # (i)
        return "reload"
    elif "t" in ds.dims:
        # (iii)
        return "dump"
    elif all(["restart" in Path(p).name for p in filepaths]):
        # (iv)
        return "restart"
    elif len(filepaths) == 1:
        # (ii)
        return "grid"
    else:
        # fall back to opening as dump files
        return "dump"


def _auto_open_mfboutdataset(
    datapath,
    chunks=None,
    info=True,
    keep_xboundaries=False,
    keep_yboundaries=False,
    is_restart=False,
    **kwargs,
):
    if chunks is None:
        chunks = {}

    if is_restart:
        data_vars = "minimal"
    else:
        data_vars = _BOUT_TIME_DEPENDENT_META_VARS

    if _is_path(datapath):
        filepaths, filetype = _expand_filepaths(datapath)

        # Open just one file to read processor splitting
        nxpe, nype, mxg, myg, mxsub, mysub, is_squashed_doublenull = _read_splitting(
            filepaths[0], info, keep_yboundaries
        )

        if is_squashed_doublenull:
            # Need to remove y-boundaries after loading: (i) in case we are loading a
            # squashed data-set, in which case we cannot easily remove the upper
            # boundary cells in _trim(); (ii) because using the remove_yboundaries()
            # method for non-squashed data-sets is simpler than replicating that logic
            # in _trim().
            remove_yboundaries = not keep_yboundaries
            keep_yboundaries = True
        else:
            remove_yboundaries = False

        _preprocess = partial(
            _trim,
            guards={"x": mxg, "y": myg},
            keep_boundaries={"x": keep_xboundaries, "y": keep_yboundaries},
            nxpe=nxpe,
            nype=nype,
            is_restart=is_restart,
        )

        paths_grid, concat_dims = _arrange_for_concatenation(filepaths, nxpe, nype)

        ds = xr.open_mfdataset(
            paths_grid,
            concat_dim=concat_dims,
            combine="nested",
            data_vars=data_vars,
            preprocess=_preprocess,
            engine=filetype,
            chunks=chunks,
            join="exact",
            **kwargs,
        )
    else:
        # datapath was nested list of Datasets

        if isinstance(datapath, xr.Dataset):
            # normalise as one-element list
            datapath = [datapath]

        mxg = int(datapath[0]["MXG"])
        myg = int(datapath[0]["MYG"])
        nxpe = int(datapath[0]["NXPE"])
        nype = int(datapath[0]["NYPE"])
        is_squashed_doublenull = (
            len(datapath) == 1
            and (datapath[0]["jyseps2_1"] != datapath[0]["jyseps1_2"]).values
        )

        if is_squashed_doublenull:
            # Need to remove y-boundaries after loading when loading a squashed
            # data-set, in which case we cannot easily remove the upper boundary cells
            # in _trim().
            remove_yboundaries = not keep_yboundaries
            keep_yboundaries = True
        else:
            remove_yboundaries = False

        _preprocess = partial(
            _trim,
            guards={"x": mxg, "y": myg},
            keep_boundaries={"x": keep_xboundaries, "y": keep_yboundaries},
            nxpe=nxpe,
            nype=nype,
            is_restart=is_restart,
        )

        datapath = [_preprocess(x) for x in datapath]

        ds_grid, concat_dims = _arrange_for_concatenation(datapath, nxpe, nype)

        ds = xr.combine_nested(
            ds_grid,
            concat_dim=concat_dims,
            data_vars=data_vars,
            join="exact",
            combine_attrs="no_conflicts",
        )

    if not is_restart:
        # Remove any duplicate time values from concatenation
        _, unique_indices = unique(ds["t_array"], return_index=True)
        ds = ds.isel(t=unique_indices)

    return ds, remove_yboundaries


def _expand_filepaths(datapath):
    """Determines filetypes and opens all dump files."""
    path = Path(datapath)

    filetype = _check_filetype(path)

    filepaths = _expand_wildcards(path)

    if not filepaths:
        raise IOError("No datafiles found matching datapath={}".format(datapath))

    if len(filepaths) > 128:
        warn(
            "Trying to open a large number of files - setting xarray's"
            " `file_cache_maxsize` global option to {} to accommodate this. "
            "Recommend using `xr.set_options(file_cache_maxsize=NUM)`"
            " to explicitly set this to a large enough value.".format(
                str(len(filepaths))
            )
        )
        xr.set_options(file_cache_maxsize=len(filepaths))

    return filepaths, filetype


def _expand_wildcards(path):
    """Return list of filepaths matching wildcard"""

    # Find first parent directory which does not contain a wildcard
    base_dir = Path(path.anchor)

    # Find path relative to parent
    search_pattern = str(path.relative_to(base_dir))

    # Search this relative path from the parent directory for all files matching user input
    filepaths = list(base_dir.glob(search_pattern))

    # Sort by numbers in filepath before returning
    # Use "natural" sort to avoid lexicographic ordering of numbers
    # e.g. ['0', '1', '10', '11', etc.]
    return natsorted(filepaths, key=lambda filepath: str(filepath))


def _read_splitting(filepath, info, keep_yboundaries):
    ds = xr.open_dataset(str(filepath))

    # Account for case of no parallelisation, when nxpe etc won't be in dataset
    def get_nonnegative_scalar(ds, key, default=1, info=True):
        if key in ds:
            val = ds[key].values
            if val < 0:
                raise ValueError(
                    f"{key} read from dump files is {val}, but negative"
                    f" values are not valid"
                )
            else:
                return val
        else:
            if info is True:
                print(f"{key} not found, setting to {default}")
            if default < 0:
                raise ValueError(
                    f"Default for {key} is {val}, but negative values are not valid"
                )
            return default

    nxpe = get_nonnegative_scalar(ds, "NXPE", default=1, info=info)
    nype = get_nonnegative_scalar(ds, "NYPE", default=1, info=info)
    mxg = get_nonnegative_scalar(ds, "MXG", default=2, info=info)
    myg = get_nonnegative_scalar(ds, "MYG", default=0, info=info)
    mxsub = get_nonnegative_scalar(
        ds, "MXSUB", default=ds.dims["x"] - 2 * mxg, info=info
    )
    mysub = get_nonnegative_scalar(
        ds, "MYSUB", default=ds.dims["y"] - 2 * myg, info=info
    )

    # Check whether this is a single file squashed from the multiple output files of a
    # parallel run (i.e. NXPE*NYPE > 1 even though there is only a single file to read).
    nx = ds["nx"].values
    ny = ds["ny"].values
    nx_file = ds.dims["x"]
    ny_file = ds.dims["y"]
    is_squashed_doublenull = False
    if nxpe > 1 or nype > 1:
        # if nxpe = nype = 1, was only one process anyway, so no need to check for
        # squashing
        if nx_file == nx or nx_file == nx - 2 * mxg:
            has_xboundaries = nx_file == nx
            if not has_xboundaries:
                mxg = 0

            # Check if there are two divertor targets present
            if ds["jyseps1_2"] > ds["jyseps2_1"]:
                upper_target_cells = myg
            else:
                upper_target_cells = 0
            if ny_file == ny or ny_file == ny + 2 * myg + 2 * upper_target_cells:
                # This file contains all the points, possibly including guard cells

                has_yboundaries = not (ny_file == ny)
                if not has_yboundaries:
                    myg = 0

                nxpe = 1
                nype = 1
                is_squashed_doublenull = (ds["jyseps2_1"] != ds["jyseps1_2"]).values
            elif ny_file == ny + 2 * myg:
                # Older squashed file from double-null grid but containing only lower
                # target boundary cells.
                if keep_yboundaries:
                    raise ValueError(
                        "Cannot keep y-boundary points: squashed file is missing upper "
                        "target boundary points."
                    )
                has_yboundaries = not (ny_file == ny)
                if not has_yboundaries:
                    myg = 0

                nxpe = 1
                nype = 1
                # For this case, do not need the special handling enabled by
                # is_squashed_doublenull=True, as keeping y-boundaries is not allowed
                is_squashed_doublenull = False

    # Avoid trying to open this file twice
    ds.close()

    return nxpe, nype, mxg, myg, mxsub, mysub, is_squashed_doublenull


def _arrange_for_concatenation(filepaths, nxpe=1, nype=1):
    """
    Arrange filepaths into a nested list-of-lists which represents their
    ordering across different processors and consecutive simulation runs.

    Filepaths must be a sorted list. Uses the fact that BOUT's output files are
    named as num = nxpe*i + j, where i={0, ..., nype}, j={0, ..., nxpe}.
    Also assumes that any consecutive simulation runs are in directories which
    when sorted are in the correct order (e.g. /run0/*, /run1/*, ...).
    """

    nprocs = nxpe * nype
    n_runs = int(len(filepaths) / nprocs)
    if len(filepaths) % nprocs != 0:
        raise ValueError(
            "Each run directory does not contain an equal number "
            "of output files. If the parallelization scheme of "
            "your simulation changed partway-through, then please "
            "load each directory separately and concatenate them "
            "along the time dimension with xarray.concat()."
        )

    # Create list of lists of filepaths, so that xarray knows how they should
    # be concatenated by xarray.open_mfdataset()
    paths = iter(filepaths)
    paths_grid = [
        [[next(paths) for x in range(nxpe)] for y in range(nype)] for t in range(n_runs)
    ]

    # Dimensions along which no concatenation is needed are still present as
    # single-element lists, so need to concatenation along dim=None for those
    concat_dims = [None, None, None]
    if len(filepaths) > nprocs:
        concat_dims[0] = "t"
    if nype > 1:
        concat_dims[1] = "y"
    if nxpe > 1:
        concat_dims[2] = "x"

    return paths_grid, concat_dims


def _trim(ds, *, guards, keep_boundaries, nxpe, nype, is_restart):
    """
    Trims all guard (and optionally boundary) cells off a single dataset read from a
    single BOUT dump file, to prepare for concatenation.
    Also drops some variables that store timing information, which are different for each
    process and so cannot be concatenated.

    Parameters
    ----------
    guards : dict
        Number of guard cells along each dimension, e.g. {'x': 2, 't': 0}
    keep_boundaries : dict
        Whether or not to preserve the boundary cells along each dimension, e.g.
        {'x': True, 'y': False}
    nxpe : int
        Number of processors in x direction
    nype : int
        Number of processors in y direction
    is_restart : bool
        Is data being loaded from restart files?
    """

    if any(keep_boundaries.values()):
        # Work out if this particular dataset contains any boundary cells
        lower_boundaries, upper_boundaries = _infer_contains_boundaries(ds, nxpe, nype)
    else:
        lower_boundaries, upper_boundaries = {}, {}

    selection = {}
    for dim in ds.dims:
        lower = _get_limit("lower", dim, keep_boundaries, lower_boundaries, guards)
        upper = _get_limit("upper", dim, keep_boundaries, upper_boundaries, guards)
        selection[dim] = slice(lower, upper)
    trimmed_ds = ds.isel(**selection)

    # Ignore FieldPerps for now
    for name in trimmed_ds:
        if trimmed_ds[name].dims == ("x", "z") or trimmed_ds[name].dims == (
            "t",
            "x",
            "z",
        ):
            trimmed_ds = trimmed_ds.drop_vars(name)

    to_drop = _BOUT_PER_PROC_VARIABLES

    return trimmed_ds.drop_vars(to_drop, errors="ignore")


def _infer_contains_boundaries(ds, nxpe, nype):
    """
    Uses the processor indices and BOUT++'s topology indices to work out whether this
    dataset contains boundary cells, and on which side.
    """

    if nxpe * nype == 1:
        # single file, always contains boundaries
        return {"x": True, "y": True}, {"x": True, "y": True}

    try:
        xproc = int(ds["PE_XIND"])
        yproc = int(ds["PE_YIND"])
    except KeyError:
        # output file from BOUT++ earlier than 4.3
        # Use knowledge that BOUT names its output files as /folder/prefix.num.nc, with a
        # numbering scheme
        # num = nxpe*i + j, where i={0, ..., nype}, j={0, ..., nxpe}
        filename = ds.encoding["source"]
        *prefix, filenum, extension = Path(filename).suffixes
        filenum = int(filenum.replace(".", ""))
        xproc = filenum % nxpe
        yproc = filenum // nxpe

    lower_boundaries, upper_boundaries = {}, {}

    lower_boundaries["x"] = xproc == 0
    upper_boundaries["x"] = xproc == nxpe - 1

    lower_boundaries["y"] = yproc == 0
    upper_boundaries["y"] = yproc == nype - 1

    jyseps2_1 = int(ds["jyseps2_1"])
    jyseps1_2 = int(ds["jyseps1_2"])
    if jyseps1_2 > jyseps2_1:
        # second divertor present
        ny_inner = int(ds["ny_inner"])
        mysub = int(ds["MYSUB"])
        if mysub * (yproc + 1) == ny_inner:
            upper_boundaries["y"] = True
        elif mysub * yproc == ny_inner:
            lower_boundaries["y"] = True

    return lower_boundaries, upper_boundaries


def _get_limit(side, dim, keep_boundaries, boundaries, guards):
    # Check for boundary cells, otherwise use guard cells, else leave alone

    if keep_boundaries.get(dim, False):
        if boundaries.get(dim, False):
            limit = None
        else:
            limit = guards[dim] if side == "lower" else -guards[dim]
    elif guards.get(dim, False):
        limit = guards[dim] if side == "lower" else -guards[dim]
    else:
        limit = None

    if limit == 0:
        # 0 would give incorrect result as an upper limit
        limit = None
    return limit


def _open_grid(datapath, chunks, keep_xboundaries, keep_yboundaries, mxg=2, **kwargs):
    """
    Opens a single grid file. Implements slightly different logic for
    boundaries to deal with different conventions in a BOUT grid file.
    """

    acceptable_dims = ["x", "y", "z"]

    # Passing 'chunks' with dimensions that are not present in the dataset causes an
    # error. A gridfile will be missing 't' and may be missing 'z' dimensions that dump
    # files have, so we must remove them from 'chunks'.
    grid_chunks = copy(chunks)
    unrecognised_chunk_dims = list(set(grid_chunks.keys()) - set(acceptable_dims))
    for dim in unrecognised_chunk_dims:
        del grid_chunks[dim]

    if _is_path(datapath):
        gridfilepath = Path(datapath)
        grid = xr.open_dataset(
            gridfilepath, engine=_check_filetype(gridfilepath), **kwargs
        )
    else:
        grid = datapath

    # TODO find out what 'yup_xsplit' etc are in the doublenull storm file John gave me
    # For now drop any variables with extra dimensions
    unrecognised_dims = list(set(grid.dims) - set(acceptable_dims))
    if len(unrecognised_dims) > 0:
        # Weird string formatting is a workaround to deal with possible bug in
        # pytest warnings capture - doesn't match strings containing brackets
        warn(
            "Will drop all variables containing the dimensions {} because "
            "they are not recognised".format(str(unrecognised_dims)[1:-1])
        )
        grid = grid.drop_dims(unrecognised_dims)

    if keep_xboundaries:
        # Set MXG so that it is picked up in metadata - needed for applying geometry,
        # etc.
        grid["MXG"] = mxg
    else:
        xboundaries = mxg
        if xboundaries > 0:
            grid = grid.isel(x=slice(xboundaries, -xboundaries, None))
        # Set MXG so that it is picked up in metadata - needed for applying geometry,
        # etc.
        grid["MXG"] = 0
    try:
        yboundaries = int(grid["y_boundary_guards"])
    except KeyError:
        # y_boundary_guards variable not in grid file - older grid files
        # never had y-boundary cells
        yboundaries = 0
    if keep_yboundaries:
        # Set MYG so that it is picked up in metadata - needed for applying geometry,
        # etc.
        grid["MYG"] = yboundaries
    else:
        if yboundaries > 0:
            # Remove y-boundary cells from first divertor target
            grid = grid.isel(y=slice(yboundaries, -yboundaries, None))
            if grid["jyseps1_2"] > grid["jyseps2_1"]:
                # There is a second divertor target, remove y-boundary cells
                # there too
                nin = int(grid["ny_inner"])
                grid_lower = grid.isel(y=slice(None, nin, None))
                grid_upper = grid.isel(y=slice(nin + 2 * yboundaries, None, None))
                grid = xr.concat(
                    (grid_lower, grid_upper),
                    dim="y",
                    data_vars="minimal",
                    compat="identical",
                    join="exact",
                )
        # Set MYG so that it is picked up in metadata - needed for applying geometry,
        # etc.
        grid["MYG"] = 0

    if "z" in grid_chunks and "z" not in grid.dims:
        del grid_chunks["z"]
    grid = grid.chunk(grid_chunks)

    return grid<|MERGE_RESOLUTION|>--- conflicted
+++ resolved
@@ -128,15 +128,12 @@
     gridfilepath : str, optional
         The path to a grid file, containing any variables needed to apply the geometry
         specified by the 'geometry' option, which are not contained in the dump files.
-<<<<<<< HEAD
+        This may either be the path of the grid file itself, or the directory
+        relative to which the grid from the settings file can be found.
     grid_mismatch : str, optional
         How to handle if the grid is not the grid that has been used for the
         simulation. Can be "raise" to raise a RuntimeError, "warn" to raise a
         warning, or ignore to ignore the mismatch silently.
-=======
-        This may either be the path of the grid file itself, or the directory
-        relative to which the grid from the settings file can be found.
->>>>>>> e8983caf
     keep_xboundaries : bool, optional
         If true, keep x-direction boundary cells (the cells past the physical
         edges of the grid, where boundary conditions are set); increases the
