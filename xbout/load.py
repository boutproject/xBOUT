--- conflicted
+++ resolved
@@ -724,15 +724,12 @@
             combine_attrs="override",
         )
 
-<<<<<<< HEAD
     if not is_restart:
         if "t_array" in ds.keys():
             # Remove any duplicate time values from concatenation
             _, unique_indices = unique(ds["t_array"], return_index=True)
             ds = ds.isel(t=unique_indices)
 
-=======
->>>>>>> 0761754e
     return ds, remove_yboundaries
 
 
