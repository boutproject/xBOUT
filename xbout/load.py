--- conflicted
+++ resolved
@@ -7,20 +7,14 @@
 
 from natsort import natsorted
 
-<<<<<<< HEAD
+from .grid import open_grid
+from .utils import _set_attrs_on_all_vars, _separate_metadata, _check_filetype
+
+
 _BOUT_PER_PROC_VARIABLES = ['wall_time', 'wtime', 'wtime_rhs', 'wtime_invert',
                             'wtime_comms', 'wtime_io', 'wtime_per_rhs',
                             'wtime_per_rhs_e', 'wtime_per_rhs_i', 'PE_XIND', 'PE_YIND',
                             'MYPE']
-=======
-from .grid import open_grid
-from .utils import _set_attrs_on_all_vars, _separate_metadata, _check_filetype
-
-
-_BOUT_TIMING_VARIABLES = ['wall_time', 'wtime', 'wtime_rhs', 'wtime_invert',
-                          'wtime_comms', 'wtime_io', 'wtime_per_rhs', 'wtime_per_rhs_e',
-                          'wtime_per_rhs_i']
->>>>>>> 3cccd818
 
 
 # This code should run whenever any function from this module is imported
@@ -282,13 +276,7 @@
         selection[dim] = slice(lower, upper)
     trimmed_ds = ds.isel(**selection)
 
-<<<<<<< HEAD
-    trimmed_ds = trimmed_ds.drop(_BOUT_PER_PROC_VARIABLES, errors='ignore')
-
-    return trimmed_ds
-=======
-    return trimmed_ds.drop(_BOUT_TIMING_VARIABLES, errors='ignore')
->>>>>>> 3cccd818
+    return trimmed_ds.drop(_BOUT_PER_PROC_VARIABLES, errors='ignore')
 
 
 def _infer_contains_boundaries(ds, nxpe, nype):
