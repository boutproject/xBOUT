--- conflicted
+++ resolved
@@ -275,18 +275,14 @@
         selection[dim] = slice(lower, upper)
     trimmed_ds = ds.isel(**selection)
 
-    return trimmed_ds.drop(_BOUT_TIMING_VARIABLES, errors='ignore')
-
-<<<<<<< HEAD
     # Ignore FieldPerps for now
     for name in trimmed_ds:
         if (trimmed_ds[name].dims == ('x', 'z')
                 or trimmed_ds[name].dims == ('t', 'x', 'z')):
             trimmed_ds = trimmed_ds.drop(name)
 
-    return trimmed_ds
-=======
->>>>>>> 3cccd818
+    return trimmed_ds.drop(_BOUT_TIMING_VARIABLES, errors='ignore')
+
 
 def _infer_contains_boundaries(ds, nxpe, nype):
     """
