--- conflicted
+++ resolved
@@ -18,27 +18,6 @@
 )
 from .utils import _set_attrs_on_all_vars, _separate_metadata, _check_filetype, _is_path
 
-<<<<<<< HEAD
-=======
-
-_BOUT_PER_PROC_VARIABLES = [
-    "wall_time",
-    "wtime",
-    "wtime_rhs",
-    "wtime_invert",
-    "wtime_comms",
-    "wtime_io",
-    "wtime_per_rhs",
-    "wtime_per_rhs_e",
-    "wtime_per_rhs_i",
-    "PE_XIND",
-    "PE_YIND",
-    "MYPE",
-]
-_BOUT_TIME_DEPENDENT_META_VARS = ["iteration", "hist_hi", "tt"]
-
-
->>>>>>> a23da818
 # This code should run whenever any function from this module is imported
 # Set all attrs to survive all mathematical operations
 # (see https://github.com/pydata/xarray/pull/2482)
