from copy import copy
from warnings import warn
from pathlib import Path
from functools import partial
from itertools import chain

from boutdata.data import BoutOptionsFile
import xarray as xr

from natsort import natsorted

from . import geometries
from .utils import (
    _set_attrs_on_all_vars,
    _separate_metadata,
    _check_filetype,
    _is_path,
    _is_dir,
)

_BOUT_GEOMETRY_VARS = [
    "ixseps1",
    "ixseps2",
    "jyseps1_1",
    "jyseps2_1",
    "jyseps1_2",
    "jyseps2_2",
    "nx",
    "ny",
    "ny_inner",
]


# This code should run whenever any function from this module is imported
# Set all attrs to survive all mathematical operations
# (see https://github.com/pydata/xarray/pull/2482)
try:
    xr.set_options(keep_attrs=True)
except ValueError:
    raise ImportError(
        "For dataset attributes to be permanent you need to be "
        "using the development version of xarray - found at "
        "https://github.com/pydata/xarray/"
    )
try:
    xr.set_options(file_cache_maxsize=256)
except ValueError:
    raise ImportError(
        "For open and closing of netCDF files correctly you need"
        " to be using the development version of xarray - found"
        " at https://github.com/pydata/xarray/"
    )


def open_boutdataset(
    datapath="./BOUT.dmp.*.nc",
    inputfilepath=None,
    geometry=None,
    gridfilepath=None,
    grid_mismatch="raise",
    chunks=None,
    keep_xboundaries=True,
    keep_yboundaries=False,
    run_name=None,
    info=True,
    is_restart=None,
    **kwargs,
):
<<<<<<< HEAD
    """Load a dataset from a set of BOUT output files, including the
    input options file. Can also load from a grid file or from restart
    files.

    Note that when reloading a Dataset that was saved by xBOUT, the
    state of the saved Dataset is restored, and the values of
    `keep_xboundaries`, `keep_yboundaries`, and `run_name` are
    ignored. `geometry` is treated specially, and can be passed when
    reloading a Dataset (along with `gridfilepath` if needed).

    Troubleshooting
    ---------------

    Variable conflicts: sometimes, for example when loading data from
    multiple restarts, some variables may have conflicts (e.g. a
    source term was changed between some of the restarts, but the
    source term is saved as time-independent, without a
    t-dimension). In this case one workaround is to pass a list of
    variable names to the keyword argument `drop_vars` to ignore the
    variables with conflicts, e.g. if `"S1"` and `"S2"` have conflicts
    ```
    ds = open_boutdataset("data*/boutdata.nc",
                          drop_variables=["S1", "S2"])
    ```
    will open a Dataset which is missing `"S1"` and `"S2"`.
    `drop_variables` is an argument of `xarray.open_dataset()` that is
    passed down through `kwargs`.
=======
    """
    Load a dataset from a set of BOUT output files, including the input options
    file. Can also load from a grid file or from restart files.

    Note that when reloading a Dataset that was saved by xBOUT, the state of the saved
    Dataset is restored, and the values of ``keep_xboundaries``, ``keep_yboundaries``, and
    ``run_name`` are ignored. ``geometry`` is treated specially, and can be passed when
    reloading a Dataset (along with ``gridfilepath`` if needed).

    Troubleshooting
    ---------------
    Variable conflicts: sometimes, for example when loading data from multiple restarts,
    some variables may have conflicts (e.g. a source term was changed between some of
    the restarts, but the source term is saved as time-independent, without a
    t-dimension). In this case one workaround is to pass a list of variable names to the
    keyword argument ``drop_vars`` to ignore the variables with conflicts, e.g. if ``"S1"``
    and ``"S2"`` have conflicts::

        ds = open_boutdataset("data*/boutdata.nc", drop_variables=["S1", "S2"])

    will open a Dataset which is missing ``"S1"`` and ``"S2"``
    (``drop_variables`` is an argument of `xarray.open_dataset` that is passed down
    through ``kwargs``.)
>>>>>>> d8b79ee1

    Parameters
    ----------

    datapath : str or (list or tuple of xr.Dataset), optional Path to
        the data to open. Can point to either a set of one or more
        dump files, or a single grid file.

        To specify multiple dump files you must enter the path to them
        as a single glob, e.g. './BOUT.dmp.*.nc', or for multiple
        consecutive runs in different directories (in order) then
        './run*/BOUT.dmp.*.nc'.

        If a list or tuple of xr.Dataset is passed, they will be
        combined with xr.combine_nested() instead of loading data from
        disk (intended for unit testing).

    chunks : dict, optional
    inputfilepath : str, optional
    geometry : str, optional
        The geometry type of the grid data. This will specify what
        type of coordinates to add to the dataset, e.g. 'toroidal' or
        'cylindrical'.

<<<<<<< HEAD
        If not specified then will attempt to read it from the file
        attrs.  If still not found then a warning will be thrown,
        which can be suppressed by passing `info`=False.

        To define a new type of geometry you need to use the
        `register_geometry` decorator. You are encouraged to do this for your
        own BOUT++ physics module, to apply relevant normalisations.

=======
        If not specified then will attempt to read it from the file attrs.
        If still not found then a warning will be thrown, which can be
        suppressed by passing ``info=False``.

        To define a new type of geometry you need to use the
        `register_geometry` decorator. You are encouraged to do
        this for your own BOUT++ physics module, to apply relevant
        normalisations.
>>>>>>> d8b79ee1
    gridfilepath : str, optional
        The path to a grid file, containing any variables needed to
        apply the geometry specified by the 'geometry' option, which
        are not contained in the dump files.  This may either be the
        path of the grid file itself, or the directory relative to
        which the grid from the settings file can be found.

    grid_mismatch : str, optional
        How to handle if the grid is not the grid that has been used
        for the simulation. Can be "raise" to raise a RuntimeError,
        "warn" to raise a warning, or ignore to ignore the mismatch
        silently.

    keep_xboundaries : bool, optional
        If true, keep x-direction boundary cells (the cells past the
        physical edges of the grid, where boundary conditions are
        set); increases the size of the x dimension in the returned
        data-set. If false, trim these cells.

    keep_yboundaries : bool, optional
        If true, keep y-direction boundary cells (the cells past the physical
        edges of the grid, where boundary conditions are set); increases the
        size of the y dimension in the returned data-set. If false, trim these
        cells.

    run_name : str, optional
        Name to give to the whole dataset, e.g. 'JET_ELM_high_resolution'.
        Useful if you are going to open multiple simulations and compare the
        results.
    info : bool or "terse", optional
    is_restart : bool, optional
<<<<<<< HEAD
        Restart files require some special handling (e.g. working
        around variables that are not present in restart files). By
        default, this special handling is enabled if the files do not
        have a time dimension and `restart` is present in the file
        name in `datapath`. This option can be set to True or False to
        explicitly enable or disable the restart file handling.

=======
        Restart files require some special handling (e.g. working around variables that
        are not present in restart files). By default, this special handling is enabled
        if the files do not have a time dimension and ``restart`` is present in the file
        name in ``datapath``. This option can be set to True or False to explicitly enable
        or disable the restart file handling.
>>>>>>> d8b79ee1
    kwargs : optional
        Keyword arguments are passed down to `xarray.open_mfdataset`, which in
        turn passes extra kwargs down to `xarray.open_dataset`.

    Returns
    -------
    ds : xarray.Dataset

    """

    if chunks is None:
        chunks = {}

    input_type = _check_dataset_type(datapath)

    if is_restart is None:
        is_restart = input_type == "restart"
    elif is_restart is True:
        input_type = "restart"

    if "reload" in input_type:
        if input_type == "reload":
            if isinstance(datapath, Path):
                # xr.open_mfdataset only accepts glob patterns as
                # strings, not Path objects
                datapath = str(datapath)
            ds = xr.open_mfdataset(
                datapath,
                chunks=chunks,
                combine="by_coords",
                data_vars="minimal",
                **kwargs,
            )
        elif input_type == "reload_fake":
            ds = xr.combine_by_coords(datapath, data_vars="minimal").chunk(chunks)
        else:
            raise ValueError(f"internal error: unexpected input_type={input_type}")

        def attrs_to_dict(obj, section):
            result = {}
            section = section + ":"
            sectionlength = len(section)
            for key in list(obj.attrs):
                if key[:sectionlength] == section:
                    val = obj.attrs.pop(key)
                    if isinstance(val, bytes):
                        val = val.decode()
                    result[key[sectionlength:]] = val
            return result

        def attrs_remove_section(obj, section):
            section = section + ":"
            sectionlength = len(section)
            has_metadata = False
            for key in list(obj.attrs):
                if key[:sectionlength] == section:
                    has_metadata = True
                    del obj.attrs[key]
            return has_metadata

        # Restore metadata from attrs
        metadata = attrs_to_dict(ds, "metadata")
        if "is_restart" not in metadata:
            # Loading data that was saved with a version of xbout from before
            # "is_restart" was added, so need to add it to the metadata.
            metadata["is_restart"] = int(is_restart)
        ds.attrs["metadata"] = metadata
        # Must do this for all variables and coordinates in dataset too
        for da in chain(ds.data_vars.values(), ds.coords.values()):
            if attrs_remove_section(da, "metadata"):
                da.attrs["metadata"] = metadata

        ds = _add_options(ds, inputfilepath)

        # If geometry was set, apply geometry again
        if geometry is not None:
            if "geometry" != ds.attrs.get("geometry", None):
                warn(
                    f'open_boutdataset() called with geometry="{geometry}", but we are '
                    f"reloading a Dataset that was saved after being loaded with "
                    f'geometry="{ds.attrs.get("geometry", None)}". Applying '
                    f'geometry="{geometry}" from the argument.'
                )
            if gridfilepath is not None:
                grid = _open_grid(
                    gridfilepath,
                    chunks=chunks,
                    keep_xboundaries=ds.metadata["keep_xboundaries"],
                    keep_yboundaries=ds.metadata["keep_yboundaries"],
                    mxg=ds.metadata["MXG"],
                )
            else:
                grid = None
            ds = geometries.apply_geometry(ds, geometry, grid=grid)
        elif "geometry" in ds.attrs:
            ds = geometries.apply_geometry(ds, ds.attrs["geometry"])
        else:
            ds = geometries.apply_geometry(ds, None)

        if info == "terse":
            print("Read in dataset from {}".format(str(Path(datapath))))
        elif info:
            print("Read in:\n{}".format(ds.bout))

        return ds

    # Determine if file is a grid file or data dump files
    remove_yboundaries = False
    if "dump" in input_type or "restart" in input_type:
        # Gather pointers to all numerical data from BOUT++ output files
        ds, remove_yboundaries = _auto_open_mfboutdataset(
            datapath=datapath,
            chunks=chunks,
            keep_xboundaries=keep_xboundaries,
            keep_yboundaries=keep_yboundaries,
            is_restart=is_restart,
            **kwargs,
        )
    elif "grid" in input_type:
        # Its a grid file
        ds = _open_grid(
            datapath,
            chunks=chunks,
            keep_xboundaries=keep_xboundaries,
            keep_yboundaries=keep_yboundaries,
            **kwargs,
        )
    else:
        raise ValueError(f"internal error: unexpected input_type={input_type}")

    ds, metadata = _separate_metadata(ds)
    # Store as ints because netCDF doesn't support bools, so we can't save
    # bool attributes
    metadata["keep_xboundaries"] = int(keep_xboundaries)
    metadata["keep_yboundaries"] = int(keep_yboundaries)
    metadata["is_restart"] = int(is_restart)
    ds = _set_attrs_on_all_vars(ds, "metadata", metadata)

    if remove_yboundaries:
        # If remove_yboundaries is True, we need to keep y-boundaries when opening the
        # grid file, as they will be removed from the full Dataset below
        keep_yboundaries = True

    ds = _add_options(ds, inputfilepath)

    if geometry is None:
        if geometry in ds.attrs:
            geometry = ds.attrs.get("geometry")
    if geometry:
        if info:
            print("Applying {} geometry conventions".format(geometry))

        if _is_dir(gridfilepath):
            if "grid" in ds.options:
                gridfilepath += "/" + ds.options["grid"]
            else:
                warn(
                    "gridfilepath set to a directory, but no grid used "
                    "in simulation. Continuing without grid."
                )
        if gridfilepath is not None:
            grid = _open_grid(
                gridfilepath,
                chunks=chunks,
                keep_xboundaries=keep_xboundaries,
                keep_yboundaries=keep_yboundaries,
                mxg=ds.metadata["MXG"],
            )
        else:
            grid = None
    else:
        grid = None
        if info:
            warn("No geometry type found, no physical coordinates will be added")

    if grid:
        grididoptions = ds.metadata.get("grid_id", None)
        grididfile = grid.get("grid_id", None)
        if grididoptions and grididfile and grididfile != grididoptions:
            msg = f"""The grid used for the simulation is not the one used.
For the simulation {grididoptions} was used,
but we did load {grididfile}."""
            if grid_mismatch == "warn":
                warn(msg)
            elif grid_mismatch == "ignore":
                pass
            else:
                raise ValueError(msg)
        for v in _BOUT_GEOMETRY_VARS:
            if v not in ds.metadata and v in grid:
                ds.metadata[v] = grid[v].values

    # Update coordinates to match particular geometry of grid
    ds = geometries.apply_geometry(ds, geometry, grid=grid)

    if remove_yboundaries:
        ds = ds.bout.remove_yboundaries()

    # TODO read and store git commit hashes from output files

    if run_name:
        ds.name = run_name

    # Set some default settings that are only used in post-processing
    # by xBOUT, not by BOUT++
    ds.bout.fine_interpolation_factor = 8

    if ("dump" in input_type or "restart" in input_type) and ds.metadata[
        "BOUT_VERSION"
    ] < 4.0:
        # Add workarounds for missing information or different
        # conventions in data saved by BOUT++ v3.x.
        for v in ds:
            if ds.metadata["bout_zdim"] in ds[v].dims:
                # All fields saved on aligned grid for BOUT-3
                ds[v].attrs["direction_y"] = "Aligned"

            added_location = False
            if any(
                d in ds[v].dims
                for d in (
                    ds.metadata["bout_xdim"],
                    ds.metadata["bout_ydim"],
                    ds.metadata["bout_zdim"],
                )
            ):
                # zShift, etc. did not support staggered grids in
                # BOUT++ v3 anyway, so just treat all variables as if
                # they were at CELL_CENTRE
                ds[v].attrs["cell_location"] = "CELL_CENTRE"
                added_location = True
            if added_location:
                warn(
                    "Detected data from BOUT++ v3.x. Treating all variables"
                    " as being at `CELL_CENTRE`. Should be similar to what"
                    " BOUT++ v3.x did, but if your code uses staggered grids,"
                    " this may produce unexpected effects in some places."
                )

        if "nz" not in ds.metadata:
            # `nz` used to be stored as `MZ` and `MZ` used to include
            # an extra buffer point that was not used for data.
            ds.metadata["nz"] = ds.metadata["MZ"] - 1

    if info == "terse":
        print("Read in dataset from {}".format(str(Path(datapath))))
    elif info:
        print("Read in:\n{}".format(ds.bout))

    return ds


def _add_options(ds, inputfilepath):
    if inputfilepath:
        # Use Ben's options class to store all input file options
        options = BoutOptionsFile(
            inputfilepath,
            nx=ds.metadata["nx"],
            ny=ds.metadata["ny"],
            nz=ds.metadata["nz"],
        )
    else:
        options = None
    ds = _set_attrs_on_all_vars(ds, "options", options)
    return ds


def collect(
    varname,
    xind=None,
    yind=None,
    zind=None,
    tind=None,
    path=".",
    yguards=False,
    xguards=True,
    info=True,
    prefix="BOUT.dmp",
):
    """Extract the data pertaining to a specified variable in a BOUT++ data set


    Parameters
    ----------
    varname : str
        Name of the variable
    xind, yind, zind, tind : int, slice or list of int, optional
        Range of X, Y, Z or time indices to collect. Either a single
        index to collect, a list containing [start, end] (inclusive
        end), or a slice object (usual python indexing). Default is to
        fetch all indices
    path : str, optional
        Path to data files (default: ".")
    prefix : str, optional
        File prefix (default: "BOUT.dmp")
    yguards : bool, optional
        Collect Y boundary guard cells? (default: False)
    xguards : bool, optional
        Collect X boundary guard cells? (default: True)
        (Set to True to be consistent with the definition of nx)
    info : bool, optional
        Print information about collect? (default: True)

    Notes
    ----------
    strict : This option found in boutdata.collect() is not present in
             this function it is assumed that the varname given is
             correct, if variable does not exist the function will
             fail

    tind_auto : This option is not required when using
             _auto_open_mfboutdataset as an automatic failure if
             datasets are different lengths is included

    Returns
    ----------
    ds : numpy.ndarray

    """
    from os.path import join

    datapath = join(path, prefix + "*.nc")

    ds, _ = _auto_open_mfboutdataset(
        datapath, keep_xboundaries=xguards, keep_yboundaries=yguards, info=info
    )

    if varname not in ds:
        raise KeyError("No variable, {} was found in {}.".format(varname, datapath))

    dims = list(ds.dims)
    inds = [tind, xind, yind, zind]

    selection = {}

    # Convert indexing values to an isel suitable format
    for dim, ind in zip(dims, inds):
        if isinstance(ind, int):
            indexer = [ind]
        elif isinstance(ind, list):
            start, end = ind
            indexer = slice(start, end + 1)
        elif ind is not None:
            indexer = ind
        else:
            indexer = None

        if indexer:
            selection[dim] = indexer

    try:
        version = ds["BOUT_VERSION"]
    except KeyError:
        # If BOUT Version is not saved in the dataset
        version = 0

    # Subtraction of z-dimensional data occurs in boutdata.collect
    # if BOUT++ version is old - same feature added here
    if (version < 3.5) and ("z" in dims):
        zsize = int(ds["nz"]) - 1
        ds = ds.isel(z=slice(zsize))

    if selection:
        ds = ds.isel(selection)

    result = ds[varname].values

    # Close netCDF files to ensure they are not locked if collect is called again
    ds.close()

    return result


def _check_dataset_type(datapath):
    """
    Check what type of files we have. Could be:
    (i) produced by xBOUT
        - one or several files, include metadata attributes, e.g.
          'metadata:keep_yboundaries'
    (ii) grid file
        - only one file, and no time dimension
    (iii) produced by BOUT++
        - one or several files
    (iv) restart files produced by BOUT++
        - one or several files, no time dimension, filenames include `restart`
    """

    if not _is_path(datapath):
        # not a filepath glob, so presumably Dataset or list of Datasets used for
        # testing
        if isinstance(datapath, xr.Dataset):
            if "metadata:keep_yboundaries" in datapath.attrs:
                # (i)
                return "reload_fake"
            elif "t" in datapath.dims:
                # (iii)
                return "dump_fake"
            else:
                # (ii)
                return "grid_fake"
        elif len(datapath) > 1:
            if "metadata:keep_yboundaries" in datapath[0].attrs:
                # (i)
                return "reload_fake"
            else:
                # (iii)
                return "dump_fake"
        else:
            # Single element list of Datasets, or nested list of Datasets
            return _check_dataset_type(datapath[0])

    filepaths, filetype = _expand_filepaths(datapath)

    ds = xr.open_dataset(filepaths[0], engine=filetype)
    ds.close()
    if "metadata:keep_yboundaries" in ds.attrs:
        # (i)
        return "reload"
    elif "t" in ds.dims:
        # (iii)
        return "dump"
    elif all(["restart" in Path(p).name for p in filepaths]):
        # (iv)
        return "restart"
    elif len(filepaths) == 1:
        # (ii)
        return "grid"
    else:
        # fall back to opening as dump files
        return "dump"


def _auto_open_mfboutdataset(
    datapath,
    chunks=None,
    info=True,
    keep_xboundaries=False,
    keep_yboundaries=False,
    is_restart=False,
    **kwargs,
):
    if chunks is None:
        chunks = {}

    if _is_path(datapath):
        filepaths, filetype = _expand_filepaths(datapath)

        # Open just one file to read processor splitting
        nxpe, nype, mxg, myg, mxsub, mysub, is_squashed_doublenull = _read_splitting(
            filepaths[0], info, keep_yboundaries
        )

        if is_squashed_doublenull:
            # Need to remove y-boundaries after loading: (i) in case
            # we are loading a squashed data-set, in which case we
            # cannot easily remove the upper boundary cells in
            # _trim(); (ii) because using the remove_yboundaries()
            # method for non-squashed data-sets is simpler than
            # replicating that logic in _trim().
            remove_yboundaries = not keep_yboundaries
            keep_yboundaries = True
        else:
            remove_yboundaries = False

        # Create a partial application of _trim
        # Calls to _preprocess will call _trim to trim guard / boundary cells
        # from datasets before merging.
        _preprocess = partial(
            _trim,
            guards={"x": mxg, "y": myg},
            keep_boundaries={"x": keep_xboundaries, "y": keep_yboundaries},
            nxpe=nxpe,
            nype=nype,
            is_restart=is_restart,
        )

        paths_grid, concat_dims = _arrange_for_concatenation(filepaths, nxpe, nype)

        ds = xr.open_mfdataset(
            paths_grid,
            concat_dim=concat_dims,
            combine="nested",
            preprocess=_preprocess,
            engine=filetype,
            chunks=chunks,
            # Only data variables in which the dimension already
            # appears are concatenated.
            data_vars="minimal",
            # Only coordinates in which the dimension already appears
            # are concatenated.
            coords="minimal",
            # Duplicate data taken from first dataset
            compat="override",
            # Duplicate attributes taken from first dataset
            combine_attrs="override",
            # Don't align. Raise ValueError when indexes to be aligned
            # are not equal
            join="exact",
            **kwargs,
        )
    else:
        # datapath was nested list of Datasets

        if isinstance(datapath, xr.Dataset):
            # normalise as one-element list
            datapath = [datapath]

        mxg = int(datapath[0]["MXG"])
        myg = int(datapath[0]["MYG"])
        nxpe = int(datapath[0]["NXPE"])
        nype = int(datapath[0]["NYPE"])
        is_squashed_doublenull = (
            len(datapath) == 1
            and (datapath[0]["jyseps2_1"] != datapath[0]["jyseps1_2"]).values
        )

        if is_squashed_doublenull:
            # Need to remove y-boundaries after loading when loading a
            # squashed data-set, in which case we cannot easily remove
            # the upper boundary cells in _trim().
            remove_yboundaries = not keep_yboundaries
            keep_yboundaries = True
        else:
            remove_yboundaries = False

        _preprocess = partial(
            _trim,
            guards={"x": mxg, "y": myg},
            keep_boundaries={"x": keep_xboundaries, "y": keep_yboundaries},
            nxpe=nxpe,
            nype=nype,
            is_restart=is_restart,
        )

        datapath = [_preprocess(x) for x in datapath]

        ds_grid, concat_dims = _arrange_for_concatenation(datapath, nxpe, nype)

        ds = xr.combine_nested(
            ds_grid,
            concat_dim=concat_dims,
            join="exact",
            # Only data variables in which the dimension already
            # appears are concatenated.
            data_vars="minimal",
            # Only coordinates in which the dimension already appears
            # are concatenated.
            coords="minimal",
            # Duplicate data taken from first dataset
            compat="override",
            # Duplicate attributes taken from first dataset
            combine_attrs="override",
        )

    return ds, remove_yboundaries


def _expand_filepaths(datapath):
    """Determines filetypes and opens all dump files."""
    path = Path(datapath)

    filetype = _check_filetype(path)

    filepaths = _expand_wildcards(path)

    if not filepaths:
        raise IOError("No datafiles found matching datapath={}".format(datapath))

    if len(filepaths) > 128:
        warn(
            "Trying to open a large number of files - setting xarray's"
            " `file_cache_maxsize` global option to {} to accommodate this. "
            "Recommend using `xr.set_options(file_cache_maxsize=NUM)`"
            " to explicitly set this to a large enough value.".format(
                str(len(filepaths))
            )
        )
        xr.set_options(file_cache_maxsize=len(filepaths))

    return filepaths, filetype


def _expand_wildcards(path):
    """Return list of filepaths matching wildcard"""

    # Find first parent directory which does not contain a wildcard
    base_dir = Path(path.anchor)

    # Find path relative to parent
    search_pattern = str(path.relative_to(base_dir))

    # Search this relative path from the parent directory
    # for all files matching user input
    filepaths = list(base_dir.glob(search_pattern))

    # Sort by numbers in filepath before returning
    # Use "natural" sort to avoid lexicographic ordering of numbers
    # e.g. ['0', '1', '10', '11', etc.]
    return natsorted(filepaths, key=lambda filepath: str(filepath))


def _read_splitting(filepath, info, keep_yboundaries):
    ds = xr.open_dataset(str(filepath))

    # Account for case of no parallelisation, when nxpe etc won't be in dataset
    def get_nonnegative_scalar(ds, key, default=1, info=True):
        if key in ds:
            val = ds[key].values
            if val < 0:
                raise ValueError(
                    f"{key} read from dump files is {val}, but negative"
                    f" values are not valid"
                )
            else:
                return val
        else:
            if info is True:
                print(f"{key} not found, setting to {default}")
            if default < 0:
                raise ValueError(
                    f"Default for {key} is {val}," f" but negative values are not valid"
                )
            return default

    nxpe = get_nonnegative_scalar(ds, "NXPE", default=1, info=info)
    nype = get_nonnegative_scalar(ds, "NYPE", default=1, info=info)
    mxg = get_nonnegative_scalar(ds, "MXG", default=2, info=info)
    myg = get_nonnegative_scalar(ds, "MYG", default=0, info=info)
    mxsub = get_nonnegative_scalar(
        ds, "MXSUB", default=ds.sizes["x"] - 2 * mxg, info=info
    )
    mysub = get_nonnegative_scalar(
        ds, "MYSUB", default=ds.sizes["y"] - 2 * myg, info=info
    )

    # Check whether this is a single file squashed from the multiple
    # output files of a parallel run (i.e. NXPE*NYPE > 1 even though
    # there is only a single file to read).
    if "nx" in ds:
        nx = ds["nx"].values
    else:
        # Workaround for older data files
        nx = ds["MXSUB"].values * ds["NXPE"].values + 2 * ds["MXG"].values
    if "ny" in ds:
        ny = ds["ny"].values
    else:
        # Workaround for older data files
        ny = ds["MYSUB"].values * ds["NYPE"].values
    nx_file = ds.sizes["x"]
    ny_file = ds.sizes["y"]
    is_squashed_doublenull = False
    if nxpe > 1 or nype > 1:
        # if nxpe = nype = 1, was only one process anyway, so no need
        # to check for squashing
        if nx_file == nx or nx_file == nx - 2 * mxg:
            has_xboundaries = nx_file == nx
            if not has_xboundaries:
                mxg = 0

            # Check if there are two divertor targets present
            # Note: if jyseps2_1 and jyseps1_2 are not in ds it probably
            # indicates older data and likely the upper target boundary cells
            # were not saved anyway, so continue as if they were not.
            if "jyseps2_1" in ds and ds["jyseps1_2"] > ds["jyseps2_1"]:
                upper_target_cells = myg
            else:
                upper_target_cells = 0
            if ny_file == ny or ny_file == ny + 2 * myg + 2 * upper_target_cells:
                # This file contains all the points, possibly
                # including guard cells

                has_yboundaries = not (ny_file == ny)
                if not has_yboundaries:
                    myg = 0

                nxpe = 1
                nype = 1
                if "jyseps2_1" in ds:
                    is_squashed_doublenull = (ds["jyseps2_1"] != ds["jyseps1_2"]).values
                else:
                    # For older data with no jyseps2_1 or jyseps1_2 in the
                    # dataset, probably do not need to handle double null data
                    # squashed with upper target points.
                    is_squashed_doublenull = False
            elif ny_file == ny + 2 * myg:
                # Older squashed file from double-null grid but
                # containing only lower target boundary cells.
                if keep_yboundaries:
                    raise ValueError(
                        "Cannot keep y-boundary points: squashed file is missing upper "
                        "target boundary points."
                    )
                has_yboundaries = not (ny_file == ny)
                if not has_yboundaries:
                    myg = 0

                nxpe = 1
                nype = 1
                # For this case, do not need the special handling
                # enabled by is_squashed_doublenull=True, as keeping
                # y-boundaries is not allowed
                is_squashed_doublenull = False

    # Avoid trying to open this file twice
    ds.close()

    return nxpe, nype, mxg, myg, mxsub, mysub, is_squashed_doublenull


def _arrange_for_concatenation(filepaths, nxpe=1, nype=1):
    """
    Arrange filepaths into a nested list-of-lists which represents their
    ordering across different processors and consecutive simulation runs.

    Filepaths must be a sorted list. Uses the fact that BOUT's output files are
    named as num = nxpe*i + j, where i={0, ..., nype}, j={0, ..., nxpe}.
    Also assumes that any consecutive simulation runs are in directories which
    when sorted are in the correct order (e.g. /run0/*, /run1/*, ...).
    """

    nprocs = nxpe * nype
    n_runs = int(len(filepaths) / nprocs)
    runids = []

    def getrunid(fp):
        if _is_path(fp):
            try:
                with xr.open_dataset(fp) as tmp:
                    return tmp.get("run_id", None)
            except FileNotFoundError:
                return None
        return fp.get("run_id", None)

    for fp in filepaths:
        thisrunid = getrunid(fp)
        if thisrunid is None:
            runids = None
            break
        runids.append(thisrunid)
    if not runids:
        if len(filepaths) < nprocs:
            if len(filepaths) == 1:
                raise ValueError(
                    "A parallel simulation was loaded, but only a single "
                    "file was loaded. Please ensure to pass in all files "
                    "by specifing e.g. `BOUT.dmp.*.nc` rather than "
                    "`BOUT.dmp.0.nc`."
                )
            raise ValueError(
                f"A parallel simulation was loaded, but only {len(filepathts)} "
                "files were loaded. Please ensure to pass in all files "
                "by specifing e.g. `BOUT.dmp.*.nc`"
            )
        if len(filepaths) % nprocs != 0:
            raise ValueError(
                "Each run directory does not contain an equal number "
                "of output files. If the parallelization scheme of "
                "your simulation changed partway-through, then please "
                "load each directory separately and concatenate them "
                "along the time dimension with xarray.concat()."
            )
        # Create list of lists of filepaths, so that xarray knows how they should
        # be concatenated by xarray.open_mfdataset()
        paths = iter(filepaths)
        paths_grid = [
            [[next(paths) for x in range(nxpe)] for y in range(nype)]
            for t in range(n_runs)
        ]

    else:
        paths_sorted = []
        lastid = None
        for path, gid in zip(filepaths, runids):
            if lastid != gid:
                lastid = gid
                paths_sorted.append([])
            paths_sorted[-1].append(path)
        paths_grid = []
        for paths in paths_sorted:
            if len(paths) != nprocs:
                with xr.open_dataset(paths[0]) as tmp:
                    if tmp["PE_XIND"] != 0 or tmp["PE_YIND"] != 0:
                        # The first file is missing.
                        warn(
                            f"Ignoring {len(paths)} files as the first seems to be missing: {paths}"
                        )
                        continue
                    assert tmp["NXPE"] == nxpe
                    assert tmp["NYPE"] == nype
                raise ValueError(
                    f"Something is wrong. We expected {nprocs} files but found {len(paths)} files."
                )
            paths = iter(paths)

            paths_grid.append([[next(paths) for x in range(nxpe)] for y in range(nype)])

    # Dimensions along which no concatenation is needed are still present as
    # single-element lists, so need to concatenation along dim=None for those
    concat_dims = [None, None, None]
    if len(filepaths) > nprocs:
        concat_dims[0] = "t"
    if nype > 1:
        concat_dims[1] = "y"
    if nxpe > 1:
        concat_dims[2] = "x"

    return paths_grid, concat_dims


def _trim(ds, *, guards, keep_boundaries, nxpe, nype, is_restart):
    """
    Trims all guard (and optionally boundary) cells off a single dataset read from a
    single BOUT dump file, to prepare for concatenation.

    Variables that store timing information, which are different for each
    process, are not trimmed but are taken from the first processor during
    concatenation.

    Parameters
    ----------
    guards : dict
        Number of guard cells along each dimension, e.g. {'x': 2, 't': 0}
    keep_boundaries : dict
        Whether or not to preserve the boundary cells along each dimension, e.g.
        {'x': True, 'y': False}
    nxpe : int
        Number of processors in x direction
    nype : int
        Number of processors in y direction
    is_restart : bool
        Is data being loaded from restart files?
    """

    if any(keep_boundaries.values()):
        # Work out if this particular dataset contains any boundary cells
        lower_boundaries, upper_boundaries = _infer_contains_boundaries(ds, nxpe, nype)
    else:
        lower_boundaries, upper_boundaries = {}, {}

    selection = {}
    for dim in ds.dims:
        lower = _get_limit("lower", dim, keep_boundaries, lower_boundaries, guards)
        upper = _get_limit("upper", dim, keep_boundaries, upper_boundaries, guards)
        selection[dim] = slice(lower, upper)
    trimmed_ds = ds.isel(**selection)

    # Ignore FieldPerps for now
    for name in trimmed_ds:
        if trimmed_ds[name].dims == ("x", "z") or trimmed_ds[name].dims == (
            "t",
            "x",
            "z",
        ):
            trimmed_ds = trimmed_ds.drop_vars(name)

    return trimmed_ds


def _infer_contains_boundaries(ds, nxpe, nype):
    """Uses the processor indices and BOUT++'s topology indices to
    work out whether this dataset contains boundary cells, and on
    which side.

    """

    if nxpe * nype == 1:
        # single file, always contains boundaries
        return {"x": True, "y": True}, {"x": True, "y": True}

    try:
        xproc = int(ds["PE_XIND"])
        yproc = int(ds["PE_YIND"])
    except KeyError:
        # output file from BOUT++ earlier than 4.3
        # Use knowledge that BOUT names its output files as
        # /folder/prefix.num.nc, with a numbering scheme
        # num = nxpe*i + j, where i={0, ..., nype}, j={0, ..., nxpe}
        filename = ds.encoding["source"]
        *prefix, filenum, extension = Path(filename).suffixes
        filenum = int(filenum.replace(".", ""))
        xproc = filenum % nxpe
        yproc = filenum // nxpe

    lower_boundaries, upper_boundaries = {}, {}

    lower_boundaries["x"] = xproc == 0
    upper_boundaries["x"] = xproc == nxpe - 1

    lower_boundaries["y"] = yproc == 0
    upper_boundaries["y"] = yproc == nype - 1

    jyseps2_1 = int(ds["jyseps2_1"])
    jyseps1_2 = int(ds["jyseps1_2"])
    if jyseps1_2 > jyseps2_1:
        # second divertor present
        ny_inner = int(ds["ny_inner"])
        mysub = int(ds["MYSUB"])
        if mysub * (yproc + 1) == ny_inner:
            upper_boundaries["y"] = True
        elif mysub * yproc == ny_inner:
            lower_boundaries["y"] = True

    return lower_boundaries, upper_boundaries


def _get_limit(side, dim, keep_boundaries, boundaries, guards):
    # Check for boundary cells, otherwise use guard cells, else leave alone

    if keep_boundaries.get(dim, False):
        if boundaries.get(dim, False):
            limit = None
        else:
            limit = guards[dim] if side == "lower" else -guards[dim]
    elif guards.get(dim, False):
        limit = guards[dim] if side == "lower" else -guards[dim]
    else:
        limit = None

    if limit == 0:
        # 0 would give incorrect result as an upper limit
        limit = None
    return limit


def _open_grid(datapath, chunks, keep_xboundaries, keep_yboundaries, mxg=2, **kwargs):
    """
    Opens a single grid file. Implements slightly different logic for
    boundaries to deal with different conventions in a BOUT grid file.
    """

    acceptable_dims = ["x", "y", "z"]

    # Passing 'chunks' with dimensions that are not present in the
    # dataset causes an error. A gridfile will be missing 't' and may
    # be missing 'z' dimensions that dump files have, so we must
    # remove them from 'chunks'.
    grid_chunks = copy(chunks)
    unrecognised_chunk_dims = list(set(grid_chunks.keys()) - set(acceptable_dims))
    for dim in unrecognised_chunk_dims:
        del grid_chunks[dim]

    if _is_path(datapath):
        gridfilepath = Path(datapath)
        grid = xr.open_dataset(
            gridfilepath, engine=_check_filetype(gridfilepath), **kwargs
        )
    else:
        grid = datapath

    unrecognised_dims = list(set(grid.dims) - set(acceptable_dims))
    if len(unrecognised_dims) > 0:
        # Weird string formatting is a workaround to deal with possible bug in
        # pytest warnings capture - doesn't match strings containing brackets
        warn(
            "Will drop all variables containing the dimensions {} because "
            "they are not recognised".format(str(unrecognised_dims)[1:-1])
        )
        grid = grid.drop_dims(unrecognised_dims)

    if keep_xboundaries:
        # Set MXG so that it is picked up in metadata - needed for
        # applying geometry, etc.
        grid["MXG"] = mxg
    else:
        xboundaries = mxg
        if xboundaries > 0:
            grid = grid.isel(x=slice(xboundaries, -xboundaries, None))
        # Set MXG so that it is picked up in metadata - needed for
        # applying geometry, etc.
        grid["MXG"] = 0
    try:
        yboundaries = int(grid["y_boundary_guards"])
    except KeyError:
        # y_boundary_guards variable not in grid file - older grid files
        # never had y-boundary cells
        yboundaries = 0
    if keep_yboundaries:
        # Set MYG so that it is picked up in metadata
        # - needed for applying geometry, etc.
        grid["MYG"] = yboundaries
    else:
        if yboundaries > 0:
            # Remove y-boundary cells from first divertor target
            grid = grid.isel(y=slice(yboundaries, -yboundaries, None))
            if grid["jyseps1_2"] > grid["jyseps2_1"]:
                # There is a second divertor target, remove y-boundary
                # cells there too
                nin = int(grid["ny_inner"])
                grid_lower = grid.isel(y=slice(None, nin, None))
                grid_upper = grid.isel(y=slice(nin + 2 * yboundaries, None, None))
                grid = xr.concat(
                    (grid_lower, grid_upper),
                    dim="y",
                    data_vars="minimal",
                    compat="identical",
                    join="exact",
                )
        # Set MYG so that it is picked up in metadata
        # - needed for applying geometry, etc.
        grid["MYG"] = 0

    if "z" in grid_chunks and "z" not in grid.dims:
        del grid_chunks["z"]
    grid = grid.chunk(grid_chunks)

    return grid<|MERGE_RESOLUTION|>--- conflicted
+++ resolved
@@ -66,59 +66,32 @@
     is_restart=None,
     **kwargs,
 ):
-<<<<<<< HEAD
     """Load a dataset from a set of BOUT output files, including the
     input options file. Can also load from a grid file or from restart
     files.
 
     Note that when reloading a Dataset that was saved by xBOUT, the
     state of the saved Dataset is restored, and the values of
-    `keep_xboundaries`, `keep_yboundaries`, and `run_name` are
-    ignored. `geometry` is treated specially, and can be passed when
-    reloading a Dataset (along with `gridfilepath` if needed).
+    ``keep_xboundaries``, ``keep_yboundaries``, and ``run_name`` are
+    ignored. ``geometry`` is treated specially, and can be passed when
+    reloading a Dataset (along with ``gridfilepath`` if needed).
 
     Troubleshooting
     ---------------
-
     Variable conflicts: sometimes, for example when loading data from
     multiple restarts, some variables may have conflicts (e.g. a
     source term was changed between some of the restarts, but the
     source term is saved as time-independent, without a
     t-dimension). In this case one workaround is to pass a list of
-    variable names to the keyword argument `drop_vars` to ignore the
-    variables with conflicts, e.g. if `"S1"` and `"S2"` have conflicts
-    ```
-    ds = open_boutdataset("data*/boutdata.nc",
-                          drop_variables=["S1", "S2"])
-    ```
-    will open a Dataset which is missing `"S1"` and `"S2"`.
-    `drop_variables` is an argument of `xarray.open_dataset()` that is
-    passed down through `kwargs`.
-=======
-    """
-    Load a dataset from a set of BOUT output files, including the input options
-    file. Can also load from a grid file or from restart files.
-
-    Note that when reloading a Dataset that was saved by xBOUT, the state of the saved
-    Dataset is restored, and the values of ``keep_xboundaries``, ``keep_yboundaries``, and
-    ``run_name`` are ignored. ``geometry`` is treated specially, and can be passed when
-    reloading a Dataset (along with ``gridfilepath`` if needed).
-
-    Troubleshooting
-    ---------------
-    Variable conflicts: sometimes, for example when loading data from multiple restarts,
-    some variables may have conflicts (e.g. a source term was changed between some of
-    the restarts, but the source term is saved as time-independent, without a
-    t-dimension). In this case one workaround is to pass a list of variable names to the
-    keyword argument ``drop_vars`` to ignore the variables with conflicts, e.g. if ``"S1"``
-    and ``"S2"`` have conflicts::
+    variable names to the keyword argument ``drop_vars`` to ignore the
+    variables with conflicts, e.g. if ``"S1"`` and ``"S2"`` have
+    conflicts::
 
         ds = open_boutdataset("data*/boutdata.nc", drop_variables=["S1", "S2"])
 
     will open a Dataset which is missing ``"S1"`` and ``"S2"``
-    (``drop_variables`` is an argument of `xarray.open_dataset` that is passed down
-    through ``kwargs``.)
->>>>>>> d8b79ee1
+    (``drop_variables`` is an argument of `xarray.open_dataset` that
+    is passed down through ``kwargs``.)
 
     Parameters
     ----------
@@ -143,16 +116,6 @@
         type of coordinates to add to the dataset, e.g. 'toroidal' or
         'cylindrical'.
 
-<<<<<<< HEAD
-        If not specified then will attempt to read it from the file
-        attrs.  If still not found then a warning will be thrown,
-        which can be suppressed by passing `info`=False.
-
-        To define a new type of geometry you need to use the
-        `register_geometry` decorator. You are encouraged to do this for your
-        own BOUT++ physics module, to apply relevant normalisations.
-
-=======
         If not specified then will attempt to read it from the file attrs.
         If still not found then a warning will be thrown, which can be
         suppressed by passing ``info=False``.
@@ -161,7 +124,7 @@
         `register_geometry` decorator. You are encouraged to do
         this for your own BOUT++ physics module, to apply relevant
         normalisations.
->>>>>>> d8b79ee1
+
     gridfilepath : str, optional
         The path to a grid file, containing any variables needed to
         apply the geometry specified by the 'geometry' option, which
@@ -182,35 +145,29 @@
         data-set. If false, trim these cells.
 
     keep_yboundaries : bool, optional
-        If true, keep y-direction boundary cells (the cells past the physical
-        edges of the grid, where boundary conditions are set); increases the
-        size of the y dimension in the returned data-set. If false, trim these
-        cells.
+        If true, keep y-direction boundary cells (the cells past the
+        physical edges of the grid, where boundary conditions are
+        set); increases the size of the y dimension in the returned
+        data-set. If false, trim these cells.
 
     run_name : str, optional
-        Name to give to the whole dataset, e.g. 'JET_ELM_high_resolution'.
-        Useful if you are going to open multiple simulations and compare the
-        results.
+        Name to give to the whole dataset,
+        e.g. 'JET_ELM_high_resolution'.  Useful if you are going to
+        open multiple simulations and compare the results.
+
     info : bool or "terse", optional
     is_restart : bool, optional
-<<<<<<< HEAD
         Restart files require some special handling (e.g. working
         around variables that are not present in restart files). By
         default, this special handling is enabled if the files do not
-        have a time dimension and `restart` is present in the file
-        name in `datapath`. This option can be set to True or False to
-        explicitly enable or disable the restart file handling.
-
-=======
-        Restart files require some special handling (e.g. working around variables that
-        are not present in restart files). By default, this special handling is enabled
-        if the files do not have a time dimension and ``restart`` is present in the file
-        name in ``datapath``. This option can be set to True or False to explicitly enable
-        or disable the restart file handling.
->>>>>>> d8b79ee1
+        have a time dimension and ``restart`` is present in the file
+        name in ``datapath``. This option can be set to True or False
+        to explicitly enable or disable the restart file handling.
+
     kwargs : optional
-        Keyword arguments are passed down to `xarray.open_mfdataset`, which in
-        turn passes extra kwargs down to `xarray.open_dataset`.
+        Keyword arguments are passed down to `xarray.open_mfdataset`,
+        which in turn passes extra kwargs down to
+        `xarray.open_dataset`.
 
     Returns
     -------
@@ -957,7 +914,7 @@
                     "`BOUT.dmp.0.nc`."
                 )
             raise ValueError(
-                f"A parallel simulation was loaded, but only {len(filepathts)} "
+                f"A parallel simulation was loaded, but only {len(filepaths)} "
                 "files were loaded. Please ensure to pass in all files "
                 "by specifing e.g. `BOUT.dmp.*.nc`"
             )
@@ -969,8 +926,8 @@
                 "load each directory separately and concatenate them "
                 "along the time dimension with xarray.concat()."
             )
-        # Create list of lists of filepaths, so that xarray knows how they should
-        # be concatenated by xarray.open_mfdataset()
+        # Create list of lists of filepaths, so that xarray knows how
+        # they should be concatenated by xarray.open_mfdataset()
         paths = iter(filepaths)
         paths_grid = [
             [[next(paths) for x in range(nxpe)] for y in range(nype)]
@@ -992,13 +949,15 @@
                     if tmp["PE_XIND"] != 0 or tmp["PE_YIND"] != 0:
                         # The first file is missing.
                         warn(
-                            f"Ignoring {len(paths)} files as the first seems to be missing: {paths}"
+                            f"Ignoring {len(paths)} files as the first"
+                            f" seems to be missing: {paths}"
                         )
                         continue
                     assert tmp["NXPE"] == nxpe
                     assert tmp["NYPE"] == nype
                 raise ValueError(
-                    f"Something is wrong. We expected {nprocs} files but found {len(paths)} files."
+                    f"Something is wrong. We expected {nprocs} files"
+                    f" but found {len(paths)} files."
                 )
             paths = iter(paths)
 
@@ -1018,13 +977,13 @@
 
 
 def _trim(ds, *, guards, keep_boundaries, nxpe, nype, is_restart):
-    """
-    Trims all guard (and optionally boundary) cells off a single dataset read from a
-    single BOUT dump file, to prepare for concatenation.
-
-    Variables that store timing information, which are different for each
-    process, are not trimmed but are taken from the first processor during
+    """Trims all guard (and optionally boundary) cells off a single
+    dataset read from a single BOUT dump file, to prepare for
     concatenation.
+
+    Variables that store timing information, which are different for
+    each process, are not trimmed but are taken from the first
+    processor during concatenation.
 
     Parameters
     ----------
@@ -1039,6 +998,7 @@
         Number of processors in y direction
     is_restart : bool
         Is data being loaded from restart files?
+
     """
 
     if any(keep_boundaries.values()):
