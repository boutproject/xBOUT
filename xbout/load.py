--- conflicted
+++ resolved
@@ -11,15 +11,6 @@
 from natsort import natsorted
 
 from . import geometries
-<<<<<<< HEAD
-from .bout_info import (
-    _BOUT_PER_PROC_VARIABLES,
-    _BOUT_PER_PROC_VARIABLES_REQUIRED_FROM_RESTARTS,
-    _BOUT_TIME_DEPENDENT_META_VARS,
-)
-from .utils import _set_attrs_on_all_vars, _separate_metadata, _check_filetype, _is_path
-
-=======
 from .utils import (
     _set_attrs_on_all_vars,
     _separate_metadata,
@@ -57,7 +48,6 @@
 ]
 
 
->>>>>>> 27bfab60
 # This code should run whenever any function from this module is imported
 # Set all attrs to survive all mathematical operations
 # (see https://github.com/pydata/xarray/pull/2482)
