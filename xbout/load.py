--- conflicted
+++ resolved
@@ -708,12 +708,9 @@
                 grid = xr.concat((grid_lower, grid_upper), dim='y',
                                  data_vars='minimal',
                                  compat='identical', join='exact')
-<<<<<<< HEAD
 
     if 'z' in grid_chunks and 'z' not in grid.dims:
         del grid_chunks['z']
     grid = grid.chunk(grid_chunks)
 
-=======
->>>>>>> a89feb66
     return grid