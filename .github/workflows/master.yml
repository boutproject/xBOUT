# This workflow will install Python dependencies, run tests and lint with a variety of Python versions
# For more information see: https://help.github.com/actions/language-and-framework-guides/using-python-with-github-actions
#
# This workflow should be an exact duplicate of 'Python package' in
# pythonpackage.yml, except that it only runs on pushes to master. This is done
# so that we can refer to this workflow specifically in the status badge in
# README.md

name: master

on:
  push:
    branches:
      - master

jobs:
  pytest:

    runs-on: ubuntu-latest
    if: always()
    strategy:
      matrix:
<<<<<<< HEAD
        python-version: [3.8, 3.9, '3.10', 3.x]
        pip-packages:
          - "setuptools pip pytest pytest-cov coverage boutdata xarray numpy>=1.16.0"
      fail-fast: false

    steps:
    - uses: actions/checkout@v4
=======
        python-version: ["3.8", "3.9", "3.10", "3.11", "3.12"]
      fail-fast: false

    steps:
    - uses: actions/checkout@v3
>>>>>>> 56710b33
    - name: Set up Python ${{ matrix.python-version }}
      uses: actions/setup-python@v4
      with:
        python-version: ${{ matrix.python-version }}
    - name: Install dependencies
      run: |
        sudo apt-get update && sudo apt-get install libhdf5-dev libnetcdf-dev
        python -m pip install --upgrade pip
    - name: Install package
      run: |
        pip install -e .[calc,tests]
    - name: Test with pytest
      run: |
<<<<<<< HEAD
        pip install pytest
        pytest -v --long --cov
=======
        pytest -vv --long --cov
>>>>>>> 56710b33


  # test with oldest supported version of packages
  pytest-oldest-xarray:

    runs-on: ubuntu-latest
    if: always()
    strategy:
      matrix:
<<<<<<< HEAD
        python-version: [3.9]
        pip-packages:
          - "setuptools pip pytest pytest-cov coverage boutdata==0.1.4 xarray==0.18.0 dask==2.10.0 numpy==1.19.3 natsort==5.5.0 matplotlib==3.1.1 animatplot==0.4.2 netcdf4==1.5.8 Pillow==7.2.0 eudist==0.1.3"
      fail-fast: false

    steps:
    - uses: actions/checkout@v4
=======
        python-version: ["3.8"]
      fail-fast: false

    steps:
    - uses: actions/checkout@v3
>>>>>>> 56710b33
    - name: Set up Python ${{ matrix.python-version }}
      uses: actions/setup-python@v4
      with:
        python-version: ${{ matrix.python-version }}
    - name: Install dependencies
      run: |
        sudo apt-get update && sudo apt-get install libhdf5-dev libnetcdf-dev
        python -m pip install --upgrade pip
        pip install xarray~=2023.1.0 pandas~=1.4.0
    - name: Install package
      run: |
<<<<<<< HEAD
        pip install pytest
        pytest -v --long --cov


  # Need to tidy up the things that flake8 finds before we activate this
  #flake8:

  #  runs-on: ubuntu-latest
  #  if: always()

  #  steps:
  #  - uses: actions/checkout@v4
  #  - name: Set up Python
  #    uses: actions/setup-python@v4
  #  - name: Install dependencies
  #    run: |
  #      python -m pip install --upgrade pip
  #  - name: Lint with flake8
  #    run: |
  #      pip install flake8
  #      flake8


  black:

    runs-on: ubuntu-latest
    if: always()

    steps:
    - uses: actions/checkout@v4
    - name: Set up Python
      uses: actions/setup-python@v4
    - name: Install dependencies
      run: |
        python -m pip install --upgrade pip
    - name: Check formatting with black
=======
        pip install -e .[tests]
    - name: Test with pytest
>>>>>>> 56710b33
      run: |
        pytest -vv --long --cov<|MERGE_RESOLUTION|>--- conflicted
+++ resolved
@@ -20,21 +20,11 @@
     if: always()
     strategy:
       matrix:
-<<<<<<< HEAD
-        python-version: [3.8, 3.9, '3.10', 3.x]
-        pip-packages:
-          - "setuptools pip pytest pytest-cov coverage boutdata xarray numpy>=1.16.0"
-      fail-fast: false
-
-    steps:
-    - uses: actions/checkout@v4
-=======
         python-version: ["3.8", "3.9", "3.10", "3.11", "3.12"]
       fail-fast: false
 
     steps:
     - uses: actions/checkout@v3
->>>>>>> 56710b33
     - name: Set up Python ${{ matrix.python-version }}
       uses: actions/setup-python@v4
       with:
@@ -48,12 +38,7 @@
         pip install -e .[calc,tests]
     - name: Test with pytest
       run: |
-<<<<<<< HEAD
-        pip install pytest
-        pytest -v --long --cov
-=======
         pytest -vv --long --cov
->>>>>>> 56710b33
 
 
   # test with oldest supported version of packages
@@ -63,21 +48,11 @@
     if: always()
     strategy:
       matrix:
-<<<<<<< HEAD
-        python-version: [3.9]
-        pip-packages:
-          - "setuptools pip pytest pytest-cov coverage boutdata==0.1.4 xarray==0.18.0 dask==2.10.0 numpy==1.19.3 natsort==5.5.0 matplotlib==3.1.1 animatplot==0.4.2 netcdf4==1.5.8 Pillow==7.2.0 eudist==0.1.3"
-      fail-fast: false
-
-    steps:
-    - uses: actions/checkout@v4
-=======
         python-version: ["3.8"]
       fail-fast: false
 
     steps:
     - uses: actions/checkout@v3
->>>>>>> 56710b33
     - name: Set up Python ${{ matrix.python-version }}
       uses: actions/setup-python@v4
       with:
@@ -89,46 +64,7 @@
         pip install xarray~=2023.1.0 pandas~=1.4.0
     - name: Install package
       run: |
-<<<<<<< HEAD
-        pip install pytest
-        pytest -v --long --cov
-
-
-  # Need to tidy up the things that flake8 finds before we activate this
-  #flake8:
-
-  #  runs-on: ubuntu-latest
-  #  if: always()
-
-  #  steps:
-  #  - uses: actions/checkout@v4
-  #  - name: Set up Python
-  #    uses: actions/setup-python@v4
-  #  - name: Install dependencies
-  #    run: |
-  #      python -m pip install --upgrade pip
-  #  - name: Lint with flake8
-  #    run: |
-  #      pip install flake8
-  #      flake8
-
-
-  black:
-
-    runs-on: ubuntu-latest
-    if: always()
-
-    steps:
-    - uses: actions/checkout@v4
-    - name: Set up Python
-      uses: actions/setup-python@v4
-    - name: Install dependencies
-      run: |
-        python -m pip install --upgrade pip
-    - name: Check formatting with black
-=======
         pip install -e .[tests]
     - name: Test with pytest
->>>>>>> 56710b33
       run: |
         pytest -vv --long --cov